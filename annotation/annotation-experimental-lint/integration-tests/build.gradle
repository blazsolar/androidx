--- conflicted
+++ resolved
@@ -35,13 +35,10 @@
 tasks.withType(KotlinCompile).configureEach {
     kotlinOptions {
         freeCompilerArgs += [ "-Xopt-in=kotlin.Experimental" ]
-<<<<<<< HEAD
-=======
 
         // Ensure that compilation passes in CLI despite opt-in violations in integration tests.
         if (!isIdeBuild()) {
             freeCompilerArgs += [ "-Xopt-in=sample.optin.ExperimentalKotlinAnnotation" ]
         }
->>>>>>> 5d42ef8c
     }
 }