--- conflicted
+++ resolved
@@ -51,11 +51,7 @@
         var candidate = "continuation"
         var suffix = 0
         while (
-<<<<<<< HEAD
-            containing.declaration.parameters.any { it.name?.asString() == candidate }
-=======
             enclosingMethodElement.declaration.parameters.any { it.name?.asString() == candidate }
->>>>>>> 5d42ef8c
         ) {
             candidate = "continuation_$suffix"
             suffix ++
