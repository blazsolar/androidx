--- conflicted
+++ resolved
@@ -307,12 +307,6 @@
         }
         isFocusableInTouchMode = true
         clipChildren = false
-<<<<<<< HEAD
-        clipboardManager.addChangeListener {
-            accessibilityDelegate.clipBoardManagerText = clipboardManager.getText()
-        }
-=======
->>>>>>> 2d49f9fa
         ViewCompat.setAccessibilityDelegate(this, accessibilityDelegate)
         AndroidOwner.onAndroidOwnerCreatedCallback?.invoke(this)
         root.attach(this)
@@ -440,12 +434,8 @@
                 wasMeasuredWithMultipleConstraints = true
             }
             measureAndLayoutDelegate.updateRootConstraints(constraints)
-            if (isAttachedToWindow) {
-                measureAndLayoutDelegate.measureAndLayout()
-                setMeasuredDimension(root.width, root.height)
-            } else {
-                setMeasuredDimension(minWidth, minHeight)
-            }
+            measureAndLayoutDelegate.measureAndLayout()
+            setMeasuredDimension(root.width, root.height)
         }
     }
 
