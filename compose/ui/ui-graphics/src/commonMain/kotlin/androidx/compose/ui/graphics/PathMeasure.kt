--- conflicted
+++ resolved
@@ -16,11 +16,7 @@
 
 package androidx.compose.ui.graphics
 
-<<<<<<< HEAD
-import kotlin.jvm.JvmDefaultWithCompatibility
-=======
 import androidx.compose.ui.graphics.internal.JvmDefaultWithCompatibility
->>>>>>> ec2aed7a
 
 /**
  * Create an empty [PathMeasure] object. To uses this to measure the length of a path, and/or to
