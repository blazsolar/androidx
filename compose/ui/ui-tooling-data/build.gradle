/*
 * Copyright 2019 The Android Open Source Project
 *
 * Licensed under the Apache License, Version 2.0 (the "License");
 * you may not use this file except in compliance with the License.
 * You may obtain a copy of the License at
 *
 *      http://www.apache.org/licenses/LICENSE-2.0
 *
 * Unless required by applicable law or agreed to in writing, software
 * distributed under the License is distributed on an "AS IS" BASIS,
 * WITHOUT WARRANTIES OR CONDITIONS OF ANY KIND, either express or implied.
 * See the License for the specific language governing permissions and
 * limitations under the License.
 */


import androidx.build.AndroidXComposePlugin
import androidx.build.LibraryType
import org.jetbrains.kotlin.gradle.tasks.KotlinCompile

plugins {
    id("AndroidXPlugin")
    id("com.android.library")
    id("AndroidXComposePlugin")
}

AndroidXComposePlugin.applyAndConfigureKotlinPlugin(project)

if(!AndroidXComposePlugin.isMultiplatformEnabled(project)) {

    dependencies {
        /*
         * When updating dependencies, make sure to make the an an analogous update in the
         * corresponding block below
         */

        implementation(libs.kotlinStdlib)

        api "androidx.annotation:annotation:1.1.0"

        api("androidx.compose.runtime:runtime:1.2.1")
        api(project(":compose:ui:ui"))

        androidTestImplementation project(":compose:ui:ui-test-junit4")

        androidTestImplementation(libs.junit)
        androidTestImplementation(libs.testCore)
        androidTestImplementation(libs.testRunner)
        androidTestImplementation(libs.testRules)

        androidTestImplementation(libs.truth)
        androidTestImplementation(project(":compose:foundation:foundation-layout"))
        androidTestImplementation(project(":compose:foundation:foundation"))
        androidTestImplementation(project(":compose:material:material"))
        androidTestImplementation("androidx.activity:activity-compose:1.3.1")
    }
}

if(AndroidXComposePlugin.isMultiplatformEnabled(project)) {
    androidXComposeMultiplatform {
        android()
        desktop()
    }

    kotlin {

        /*
         * When updating dependencies, make sure to make the an an analogous update in the
         * corresponding block above
         */
        sourceSets {
            commonMain.dependencies {

                implementation(libs.kotlinStdlib)

                api "androidx.annotation:annotation:1.1.0"

<<<<<<< HEAD
                api(project(":compose:runtime:runtime"))
=======
                api("androidx.compose.runtime:runtime:1.2.1")
>>>>>>> c5b142d6
                api(project(":compose:ui:ui"))
            }
            jvmMain.dependencies {
                implementation(libs.kotlinStdlib)
            }
            androidMain.dependencies {
                api("androidx.annotation:annotation:1.1.0")
            }

            commonTest.dependencies {
                implementation(kotlin("test-junit"))
            }

            // TODO(b/214407011): These dependencies leak into instrumented tests as well. If you
            //  need to add Robolectric (which must be kept out of androidAndroidTest), use a top
            //  level dependencies block instead:
            //  `dependencies { testImplementation(libs.robolectric) }`
            androidTest.dependencies {
                implementation(libs.truth)
            }
            androidAndroidTest.dependencies {
                implementation(project(":compose:ui:ui-test-junit4"))

                implementation(libs.junit)
                implementation(libs.testCore)
                implementation(libs.testRunner)
                implementation(libs.testRules)

                implementation(libs.truth)
                implementation(project(":compose:foundation:foundation-layout"))
                implementation(project(":compose:foundation:foundation"))
                implementation(project(":compose:material:material"))
                implementation("androidx.activity:activity-compose:1.3.1")
            }
        }
    }
    dependencies {
        samples(projectOrArtifact(":compose:ui:ui-unit:ui-unit-samples"))
    }
}

androidx {
    name = "Compose Tooling Data"
    type = LibraryType.PUBLISHED_LIBRARY
    inceptionYear = "2021"
    description = "Compose tooling library data. This library provides data about compose" +
            " for different tooling purposes."
    legacyDisableKotlinStrictApiMode = true
}

android {
    namespace "androidx.compose.ui.tooling.data"
}<|MERGE_RESOLUTION|>--- conflicted
+++ resolved
@@ -76,11 +76,7 @@
 
                 api "androidx.annotation:annotation:1.1.0"
 
-<<<<<<< HEAD
-                api(project(":compose:runtime:runtime"))
-=======
                 api("androidx.compose.runtime:runtime:1.2.1")
->>>>>>> c5b142d6
                 api(project(":compose:ui:ui"))
             }
             jvmMain.dependencies {
