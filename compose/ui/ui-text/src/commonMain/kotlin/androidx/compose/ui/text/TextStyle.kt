--- conflicted
+++ resolved
@@ -54,13 +54,7 @@
 class TextStyle internal constructor(
     internal val spanStyle: SpanStyle,
     internal val paragraphStyle: ParagraphStyle,
-<<<<<<< HEAD
-    @ExperimentalTextApi
-    @Suppress("OPT_IN_MARKER_ON_WRONG_TARGET")
-    @get:ExperimentalTextApi val platformStyle: PlatformTextStyle? = null,
-=======
     val platformStyle: PlatformTextStyle? = null,
->>>>>>> ec2aed7a
 ) {
     internal constructor(
         spanStyle: SpanStyle,
