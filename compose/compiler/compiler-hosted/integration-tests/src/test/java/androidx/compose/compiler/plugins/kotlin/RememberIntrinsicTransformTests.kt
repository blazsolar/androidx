--- conflicted
+++ resolved
@@ -192,12 +192,9 @@
               %composer.cache(%composer.changed(x)) {
                 1
               }
-<<<<<<< HEAD
-=======
               if (isTraceInProgress()) {
                 traceEventEnd()
               }
->>>>>>> ec2aed7a
               %composer.endRestartGroup()?.updateScope { %composer: Composer?, %force: Int ->
                 test2(x, %composer, %changed or 0b0001)
               }
@@ -709,12 +706,9 @@
                 print(foo)
                 print(item)
               }
-<<<<<<< HEAD
-=======
               if (isTraceInProgress()) {
                 traceEventEnd()
               }
->>>>>>> ec2aed7a
               %composer.endRestartGroup()?.updateScope { %composer: Composer?, %force: Int ->
                 Test(items, %composer, %changed or 0b0001)
               }
@@ -757,12 +751,9 @@
                 print(foo)
                 print(item)
               }
-<<<<<<< HEAD
-=======
               if (isTraceInProgress()) {
                 traceEventEnd()
               }
->>>>>>> ec2aed7a
               %composer.endRestartGroup()?.updateScope { %composer: Composer?, %force: Int ->
                 Test(items, %composer, %changed or 0b0001)
               }
@@ -794,12 +785,9 @@
                 Foo()
               }
               used(items)
-<<<<<<< HEAD
-=======
               if (isTraceInProgress()) {
                 traceEventEnd()
               }
->>>>>>> ec2aed7a
               %composer.endRestartGroup()?.updateScope { %composer: Composer?, %force: Int ->
                 Test(items, %composer, %changed or 0b0001)
               }
@@ -880,12 +868,9 @@
               val foo = remember(*items, {
                 Foo()
               }, %composer, 0)
-<<<<<<< HEAD
-=======
               if (isTraceInProgress()) {
                 traceEventEnd()
               }
->>>>>>> ec2aed7a
               %composer.endRestartGroup()?.updateScope { %composer: Composer?, %force: Int ->
                 Test(items, %composer, %changed or 0b0001)
               }
