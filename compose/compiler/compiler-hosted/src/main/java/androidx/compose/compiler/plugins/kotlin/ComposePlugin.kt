--- conflicted
+++ resolved
@@ -187,11 +187,7 @@
             project: Project,
             configuration: CompilerConfiguration
         ) {
-<<<<<<< HEAD
-            val KOTLIN_VERSION_EXPECTATION = "1.5.31"
-=======
             val KOTLIN_VERSION_EXPECTATION = "1.6.0"
->>>>>>> 5d42ef8c
             KotlinCompilerVersion.getVersion()?.let { version ->
                 val suppressKotlinVersionCheck = configuration.get(
                     ComposeConfiguration.SUPPRESS_KOTLIN_VERSION_COMPATIBILITY_CHECK,
@@ -261,11 +257,7 @@
                 project,
                 ComposeDiagnosticSuppressor()
             )
-<<<<<<< HEAD
-            @Suppress("EXPERIMENTAL_API_USAGE_FUTURE_ERROR")
-=======
             @Suppress("EXPERIMENTAL_API_USAGE_ERROR")
->>>>>>> 5d42ef8c
             TypeResolutionInterceptor.registerExtension(
                 project,
                 @Suppress("IllegalExperimentalApiUsage")
