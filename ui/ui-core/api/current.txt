// Signature format: 3.0
package androidx.compose {

  public final class ComposerCompatKt {
    method @Deprecated public static androidx.ui.node.UiComposer getComposer();
  }

}

package androidx.ui.autofill {

  public final class AndroidAutofillDebugUtilsKt {
  }

  public final class AndroidAutofillKt {
  }

  public final class AndroidAutofillTypeKt {
  }

  public interface Autofill {
    method public void cancelAutofillForNode(androidx.ui.autofill.AutofillNode autofillNode);
    method public void requestAutofillForNode(androidx.ui.autofill.AutofillNode autofillNode);
  }

  public final class AutofillNode {
    ctor public AutofillNode(java.util.List<? extends androidx.ui.autofill.AutofillType> autofillTypes, android.graphics.Rect? boundingBox, kotlin.jvm.functions.Function1<? super java.lang.String,kotlin.Unit>? onFill);
    method public java.util.List<androidx.ui.autofill.AutofillType> component1();
    method public android.graphics.Rect? component2();
    method public kotlin.jvm.functions.Function1<java.lang.String,kotlin.Unit>? component3();
    method public androidx.ui.autofill.AutofillNode copy(java.util.List<? extends androidx.ui.autofill.AutofillType> autofillTypes, android.graphics.Rect? boundingBox, kotlin.jvm.functions.Function1<? super java.lang.String,kotlin.Unit>? onFill);
    method public java.util.List<androidx.ui.autofill.AutofillType> getAutofillTypes();
    method public android.graphics.Rect? getBoundingBox();
    method public int getId();
    method public kotlin.jvm.functions.Function1<java.lang.String,kotlin.Unit>? getOnFill();
    method public void setBoundingBox(android.graphics.Rect? p);
    property public final int id;
  }

  public final class AutofillTree {
    ctor public AutofillTree();
    method public java.util.Map<java.lang.Integer,androidx.ui.autofill.AutofillNode> getChildren();
    method public kotlin.Unit? performAutofill(int id, String value);
    method public operator void plusAssign(androidx.ui.autofill.AutofillNode autofillNode);
    property public final java.util.Map<java.lang.Integer,androidx.ui.autofill.AutofillNode> children;
  }

  public enum AutofillType {
    enum_constant public static final androidx.ui.autofill.AutofillType AddressAuxiliaryDetails;
    enum_constant public static final androidx.ui.autofill.AutofillType AddressCountry;
    enum_constant public static final androidx.ui.autofill.AutofillType AddressLocality;
    enum_constant public static final androidx.ui.autofill.AutofillType AddressRegion;
    enum_constant public static final androidx.ui.autofill.AutofillType AddressStreet;
    enum_constant public static final androidx.ui.autofill.AutofillType BirthDateDay;
    enum_constant public static final androidx.ui.autofill.AutofillType BirthDateFull;
    enum_constant public static final androidx.ui.autofill.AutofillType BirthDateMonth;
    enum_constant public static final androidx.ui.autofill.AutofillType BirthDateYear;
    enum_constant public static final androidx.ui.autofill.AutofillType CreditCardExpirationDate;
    enum_constant public static final androidx.ui.autofill.AutofillType CreditCardExpirationDay;
    enum_constant public static final androidx.ui.autofill.AutofillType CreditCardExpirationMonth;
    enum_constant public static final androidx.ui.autofill.AutofillType CreditCardExpirationYear;
    enum_constant public static final androidx.ui.autofill.AutofillType CreditCardNumber;
    enum_constant public static final androidx.ui.autofill.AutofillType CreditCardSecurityCode;
    enum_constant public static final androidx.ui.autofill.AutofillType EmailAddress;
    enum_constant public static final androidx.ui.autofill.AutofillType Gender;
    enum_constant @Deprecated public static final androidx.ui.autofill.AutofillType Name;
    enum_constant public static final androidx.ui.autofill.AutofillType NewPassword;
    enum_constant public static final androidx.ui.autofill.AutofillType NewUsername;
    enum_constant public static final androidx.ui.autofill.AutofillType Password;
    enum_constant public static final androidx.ui.autofill.AutofillType PersonFirstName;
    enum_constant public static final androidx.ui.autofill.AutofillType PersonFullName;
    enum_constant public static final androidx.ui.autofill.AutofillType PersonLastName;
    enum_constant public static final androidx.ui.autofill.AutofillType PersonMiddleInitial;
    enum_constant public static final androidx.ui.autofill.AutofillType PersonMiddleName;
    enum_constant public static final androidx.ui.autofill.AutofillType PersonNamePrefix;
    enum_constant public static final androidx.ui.autofill.AutofillType PersonNameSuffix;
    enum_constant public static final androidx.ui.autofill.AutofillType PhoneCountryCode;
    enum_constant public static final androidx.ui.autofill.AutofillType PhoneNumber;
    enum_constant public static final androidx.ui.autofill.AutofillType PhoneNumberDevice;
    enum_constant public static final androidx.ui.autofill.AutofillType PhoneNumberNational;
    enum_constant public static final androidx.ui.autofill.AutofillType PostalAddress;
    enum_constant public static final androidx.ui.autofill.AutofillType PostalCode;
    enum_constant public static final androidx.ui.autofill.AutofillType PostalCodeExtended;
    enum_constant public static final androidx.ui.autofill.AutofillType SmsOtpCode;
    enum_constant public static final androidx.ui.autofill.AutofillType Username;
  }

}

package androidx.ui.core {

  public final class AbsoluteAlignment implements androidx.ui.core.Alignment {
    method public androidx.ui.unit.IntPxPosition align(androidx.ui.unit.IntPxSize size, androidx.ui.core.LayoutDirection layoutDirection);
    method public androidx.ui.core.AbsoluteAlignment copy(float verticalBias, float horizontalBias);
    field public static final androidx.ui.core.AbsoluteAlignment.Companion! Companion;
  }

  public static final class AbsoluteAlignment.Companion {
    method public androidx.ui.core.AbsoluteAlignment getBottomLeft();
    method public androidx.ui.core.AbsoluteAlignment getBottomRight();
    method public androidx.ui.core.AbsoluteAlignment getCenterLeft();
    method public androidx.ui.core.AbsoluteAlignment getCenterRight();
    method public androidx.ui.core.AbsoluteAlignment.Horizontal getLeft();
    method public androidx.ui.core.AbsoluteAlignment.Horizontal getRight();
    method public androidx.ui.core.AbsoluteAlignment getTopLeft();
    method public androidx.ui.core.AbsoluteAlignment getTopRight();
    property public final androidx.ui.core.AbsoluteAlignment BottomLeft;
    property public final androidx.ui.core.AbsoluteAlignment BottomRight;
    property public final androidx.ui.core.AbsoluteAlignment CenterLeft;
    property public final androidx.ui.core.AbsoluteAlignment CenterRight;
    property public final androidx.ui.core.AbsoluteAlignment.Horizontal Left;
    property public final androidx.ui.core.AbsoluteAlignment.Horizontal Right;
    property public final androidx.ui.core.AbsoluteAlignment TopLeft;
    property public final androidx.ui.core.AbsoluteAlignment TopRight;
  }

  public static final class AbsoluteAlignment.Horizontal implements androidx.ui.core.Alignment.Horizontal {
    method public int align-Ujlv2dA(int size, androidx.ui.core.LayoutDirection layoutDirection);
    method public androidx.ui.core.AbsoluteAlignment.Horizontal copy(float bias);
  }

  public interface Alignment {
    method public androidx.ui.unit.IntPxPosition align(androidx.ui.unit.IntPxSize size, androidx.ui.core.LayoutDirection layoutDirection = LayoutDirection.Ltr);
    field public static final androidx.ui.core.Alignment.Companion! Companion;
  }

  public static final class Alignment.Companion {
    method public androidx.ui.core.Alignment.Vertical getBottom();
    method public androidx.ui.core.Alignment getBottomCenter();
    method public androidx.ui.core.Alignment getBottomEnd();
    method public androidx.ui.core.Alignment getBottomStart();
    method public androidx.ui.core.Alignment getCenter();
    method public androidx.ui.core.Alignment getCenterEnd();
    method public androidx.ui.core.Alignment.Horizontal getCenterHorizontally();
    method public androidx.ui.core.Alignment getCenterStart();
    method public androidx.ui.core.Alignment.Vertical getCenterVertically();
    method public androidx.ui.core.Alignment.Horizontal getEnd();
    method public androidx.ui.core.Alignment.Horizontal getStart();
    method public androidx.ui.core.Alignment.Vertical getTop();
    method public androidx.ui.core.Alignment getTopCenter();
    method public androidx.ui.core.Alignment getTopEnd();
    method public androidx.ui.core.Alignment getTopStart();
    property public final androidx.ui.core.Alignment.Vertical Bottom;
    property public final androidx.ui.core.Alignment BottomCenter;
    property public final androidx.ui.core.Alignment BottomEnd;
    property public final androidx.ui.core.Alignment BottomStart;
    property public final androidx.ui.core.Alignment Center;
    property public final androidx.ui.core.Alignment CenterEnd;
    property public final androidx.ui.core.Alignment.Horizontal CenterHorizontally;
    property public final androidx.ui.core.Alignment CenterStart;
    property public final androidx.ui.core.Alignment.Vertical CenterVertically;
    property public final androidx.ui.core.Alignment.Horizontal End;
    property public final androidx.ui.core.Alignment.Horizontal Start;
    property public final androidx.ui.core.Alignment.Vertical Top;
    property public final androidx.ui.core.Alignment TopCenter;
    property public final androidx.ui.core.Alignment TopEnd;
    property public final androidx.ui.core.Alignment TopStart;
  }

  public static interface Alignment.Horizontal {
    method public int align-Ujlv2dA(int size, androidx.ui.core.LayoutDirection layoutDirection = LayoutDirection.Ltr);
  }

  public static interface Alignment.Vertical {
    method public int align-gshw56o(int size);
  }

  public abstract sealed class AlignmentLine {
  }

  public final class AlignmentLineKt {
    method public static int merge-CBRbNzc(androidx.ui.core.AlignmentLine, int position1, int position2);
  }

  public final class AndroidComposeViewKt {
    method public static androidx.ui.core.AndroidOwner AndroidOwner(android.content.Context context, androidx.lifecycle.LifecycleOwner? lifecycleOwner = null);
    method public static androidx.ui.core.LayoutDirection getLocaleLayoutDirection(android.content.res.Configuration);
  }

  public interface AndroidOwner extends androidx.ui.core.Owner {
    method public void addAndroidView(android.view.View view, androidx.ui.core.LayoutNode layoutNode);
    method public android.view.View getView();
    method public void removeAndroidView(android.view.View view);
    property public abstract android.view.View view;
  }

  public final class ClipKt {
    method public static androidx.ui.core.Modifier clip(androidx.ui.core.Modifier, androidx.ui.graphics.Shape shape);
    method public static androidx.ui.core.Modifier clipToBounds(androidx.ui.core.Modifier);
    method @Deprecated public static androidx.ui.core.Modifier drawClip(androidx.ui.graphics.Shape shape);
    method @Deprecated public static androidx.ui.core.Modifier getDrawClipToBounds();
  }

  public final class CombinedModifier implements androidx.ui.core.Modifier {
    ctor public CombinedModifier(androidx.ui.core.Modifier outer, androidx.ui.core.Modifier inner);
    method public boolean all(kotlin.jvm.functions.Function1<? super androidx.ui.core.Modifier.Element,java.lang.Boolean> predicate);
    method public boolean any(kotlin.jvm.functions.Function1<? super androidx.ui.core.Modifier.Element,java.lang.Boolean> predicate);
    method public <R> R! foldIn(R? initial, kotlin.jvm.functions.Function2<? super R,? super androidx.ui.core.Modifier.Element,? extends R> operation);
    method public <R> R! foldOut(R? initial, kotlin.jvm.functions.Function2<? super androidx.ui.core.Modifier.Element,? super R,? extends R> operation);
  }

  public final class ComposedModifierKt {
    method public static androidx.ui.core.Modifier composed(androidx.ui.core.Modifier, kotlin.jvm.functions.Function1<? super androidx.ui.core.Modifier,? extends androidx.ui.core.Modifier> factory);
    method public static androidx.ui.core.Modifier materialize(androidx.compose.Composer<?>, androidx.ui.core.Modifier modifier);
  }

  public final class ConsumedData {
    ctor public ConsumedData(androidx.ui.unit.PxPosition positionChange, boolean downChange);
    ctor public ConsumedData();
    method public androidx.ui.unit.PxPosition component1();
    method public boolean component2();
    method public androidx.ui.core.ConsumedData copy(androidx.ui.unit.PxPosition positionChange, boolean downChange);
    method public boolean getDownChange();
    method public androidx.ui.unit.PxPosition getPositionChange();
  }

  public abstract class ContentDrawScope extends androidx.ui.graphics.drawscope.DrawScope {
    ctor public ContentDrawScope();
    method public abstract void drawContent();
  }

  public interface ContentScale {
    method public float scale(androidx.ui.unit.PxSize srcSize, androidx.ui.unit.PxSize dstSize);
    field public static final androidx.ui.core.ContentScale.Companion! Companion;
  }

  public static final class ContentScale.Companion {
    method public androidx.ui.core.ContentScale getCrop();
    method public androidx.ui.core.ContentScale getFillHeight();
    method public androidx.ui.core.ContentScale getFillWidth();
    method public androidx.ui.core.ContentScale getFit();
    method public androidx.ui.core.ContentScale getInside();
    method public androidx.ui.core.FixedScale getNone();
    property public final androidx.ui.core.ContentScale Crop;
    property public final androidx.ui.core.ContentScale FillHeight;
    property public final androidx.ui.core.ContentScale FillWidth;
    property public final androidx.ui.core.ContentScale Fit;
    property public final androidx.ui.core.ContentScale Inside;
    property public final androidx.ui.core.FixedScale None;
  }

  public final class ContentScaleKt {
    method public static float scale-iWWM28M(androidx.ui.core.ContentScale, long srcSize, long dstSize);
  }

  public interface CustomEvent {
  }

  public interface CustomEventDispatcher {
    method public void dispatchCustomEvent(androidx.ui.core.CustomEvent event);
    method public void releaseHitPaths(java.util.Set<androidx.ui.core.PointerId> pointerIds);
    method public void retainHitPaths(java.util.Set<androidx.ui.core.PointerId> pointerIds);
  }

  public final class DebugUtilsKt {
  }

  public enum Direction {
    enum_constant public static final androidx.ui.core.Direction DOWN;
    enum_constant public static final androidx.ui.core.Direction LEFT;
    enum_constant public static final androidx.ui.core.Direction RIGHT;
    enum_constant public static final androidx.ui.core.Direction UP;
  }

  public interface DrawLayerModifier extends androidx.ui.core.Modifier.Element {
    method @FloatRange(from=0.0, to=1.0) public default float getAlpha();
    method public default boolean getClipToBounds();
    method public default boolean getClipToOutline();
    method public default androidx.ui.graphics.Shape? getOutlineShape();
    method @FloatRange(from=0.0, to=360.0) public default float getRotationX();
    method @FloatRange(from=0.0, to=360.0) public default float getRotationY();
    method @FloatRange(from=0.0, to=360.0) public default float getRotationZ();
    method public default float getScaleX();
    method public default float getScaleY();
    method @FloatRange(from=0.0) public default float getShadowElevation();
    method public default long getTransformOrigin();
    method public default float getTranslationX();
    method public default float getTranslationY();
    property @FloatRange(from=0.0, to=1.0) public default float alpha;
    property public default boolean clipToBounds;
    property public default boolean clipToOutline;
    property public default androidx.ui.graphics.Shape? outlineShape;
    property @FloatRange(from=0.0, to=360.0) public default float rotationX;
    property @FloatRange(from=0.0, to=360.0) public default float rotationY;
    property @FloatRange(from=0.0, to=360.0) public default float rotationZ;
    property public default float scaleX;
    property public default float scaleY;
    property @FloatRange(from=0.0) public default float shadowElevation;
    property public default long transformOrigin;
    property public default float translationX;
    property public default float translationY;
  }

  public final class DrawLayerModifierKt {
    method public static inline long TransformOrigin(float pivotFractionX, float pivotFractionY);
    method public static androidx.ui.core.Modifier drawLayer-Z3WMmso(androidx.ui.core.Modifier, float scaleX = 1f, float scaleY = 1f, float alpha = 1f, float translationX = 0f, float translationY = 0f, float shadowElevation = 0f, float rotationX = 0f, float rotationY = 0f, float rotationZ = 0f, long transformOrigin = TransformOrigin.Center, androidx.ui.graphics.Shape? outlineShape = null, boolean clipToBounds = false, boolean clipToOutline = false);
    method @Deprecated public static androidx.ui.core.Modifier drawLayer-ebHciuY(float scaleX = 1f, float scaleY = 1f, float alpha = 1f, float translationX = 0f, float translationY = 0f, float elevation = 0f, float rotationX = 0f, float rotationY = 0f, float rotationZ = 0f, long transformOrigin = TransformOrigin.Center, androidx.ui.graphics.Shape? outlineShape = null, boolean clipToBounds = false, boolean clipToOutline = false);
  }

  public interface DrawModifier extends androidx.ui.core.Modifier.Element {
    method public void draw(androidx.ui.core.ContentDrawScope);
  }

  public final class DrawModifierKt {
    method @Deprecated public static androidx.ui.core.DrawModifier draw(kotlin.jvm.functions.Function1<? super androidx.ui.graphics.drawscope.DrawScope,kotlin.Unit> onDraw);
    method public static androidx.ui.core.Modifier drawBehind(androidx.ui.core.Modifier, kotlin.jvm.functions.Function1<? super androidx.ui.graphics.drawscope.DrawScope,kotlin.Unit> onDraw);
    method public static androidx.ui.core.Modifier drawWithContent(androidx.ui.core.Modifier, kotlin.jvm.functions.Function1<? super androidx.ui.core.ContentDrawScope,kotlin.Unit> onDraw);
    method @Deprecated public static androidx.ui.core.DrawModifier drawWithContent(kotlin.jvm.functions.Function1<? super androidx.ui.core.ContentDrawScope,kotlin.Unit> onDraw);
  }

  public final class DrawShadowKt {
    method @Deprecated public static androidx.ui.core.Modifier drawShadow-IFvMOQI(androidx.ui.graphics.Shape shape, float elevation, boolean clipToOutline = true, @FloatRange(from=0.0, to=1.0) float opacity = 1f);
    method public static androidx.ui.core.Modifier drawShadow-xWKVMPI(androidx.ui.core.Modifier, float elevation, androidx.ui.graphics.Shape shape = androidx.ui.graphics.RectangleShapeKt.RectangleShape, boolean clipToOutline = elevation > 0.dp, @FloatRange(from=0.0, to=1.0) float opacity = 1f);
  }

  public enum DropDownAlignment {
    enum_constant public static final androidx.ui.core.DropDownAlignment End;
    enum_constant public static final androidx.ui.core.DropDownAlignment Start;
  }

  public final class FixedScale implements androidx.ui.core.ContentScale {
    ctor public FixedScale(float value);
    method public float component1();
    method public androidx.ui.core.FixedScale copy(float value);
    method public float getValue();
    method public float scale(androidx.ui.unit.PxSize srcSize, androidx.ui.unit.PxSize dstSize);
  }

  public final class HorizontalAlignmentLine extends androidx.ui.core.AlignmentLine {
    ctor public HorizontalAlignmentLine(kotlin.jvm.functions.Function2<? super androidx.ui.unit.IntPx,? super androidx.ui.unit.IntPx,androidx.ui.unit.IntPx> merger);
  }

  public interface IntrinsicMeasurable {
    method public Object? getParentData();
    method public int maxIntrinsicHeight-Ujlv2dA(int width, androidx.ui.core.LayoutDirection layoutDirection);
    method public int maxIntrinsicWidth-Ujlv2dA(int height, androidx.ui.core.LayoutDirection layoutDirection);
    method public int minIntrinsicHeight-Ujlv2dA(int width, androidx.ui.core.LayoutDirection layoutDirection);
    method public int minIntrinsicWidth-Ujlv2dA(int height, androidx.ui.core.LayoutDirection layoutDirection);
    property public abstract Object? parentData;
  }

  public final class IntrinsicMeasurableKt {
  }

  public abstract class IntrinsicMeasureScope implements androidx.ui.unit.Density {
    ctor public IntrinsicMeasureScope();
    method public abstract androidx.ui.core.LayoutDirection getLayoutDirection();
    method public final int maxIntrinsicHeight-e0m06WU(androidx.ui.core.IntrinsicMeasurable, int width);
    method public final int maxIntrinsicWidth-e0m06WU(androidx.ui.core.IntrinsicMeasurable, int height);
    method public final int minIntrinsicHeight-e0m06WU(androidx.ui.core.IntrinsicMeasurable, int width);
    method public final int minIntrinsicWidth-e0m06WU(androidx.ui.core.IntrinsicMeasurable, int height);
    property public abstract androidx.ui.core.LayoutDirection layoutDirection;
  }

  public interface LayoutCoordinates {
    method public androidx.ui.unit.PxBounds childBoundingBox(androidx.ui.core.LayoutCoordinates child);
    method public androidx.ui.unit.PxPosition childToLocal(androidx.ui.core.LayoutCoordinates child, androidx.ui.unit.PxPosition childLocal);
    method public operator androidx.ui.unit.IntPx? get(androidx.ui.core.AlignmentLine line);
    method public androidx.ui.core.LayoutCoordinates? getParentCoordinates();
    method public java.util.Set<androidx.ui.core.AlignmentLine> getProvidedAlignmentLines();
    method public androidx.ui.unit.IntPxSize getSize();
    method public androidx.ui.unit.PxPosition globalToLocal(androidx.ui.unit.PxPosition global);
    method public boolean isAttached();
    method public androidx.ui.unit.PxPosition localToGlobal(androidx.ui.unit.PxPosition local);
    method public androidx.ui.unit.PxPosition localToRoot(androidx.ui.unit.PxPosition local);
    property public abstract boolean isAttached;
    property public abstract androidx.ui.core.LayoutCoordinates? parentCoordinates;
    property public abstract java.util.Set<androidx.ui.core.AlignmentLine> providedAlignmentLines;
    property public abstract androidx.ui.unit.IntPxSize size;
  }

  public final class LayoutCoordinatesKt {
    method public static androidx.ui.unit.PxBounds getBoundsInParent(androidx.ui.core.LayoutCoordinates);
    method public static androidx.ui.unit.PxBounds getBoundsInRoot(androidx.ui.core.LayoutCoordinates);
    method public static androidx.ui.unit.PxBounds getGlobalBounds(androidx.ui.core.LayoutCoordinates);
    method public static inline androidx.ui.unit.PxPosition getGlobalPosition(androidx.ui.core.LayoutCoordinates);
    method public static androidx.ui.unit.PxPosition getPositionInParent(androidx.ui.core.LayoutCoordinates);
    method public static inline androidx.ui.unit.PxPosition getPositionInRoot(androidx.ui.core.LayoutCoordinates);
  }

  public final class LayoutKt {
    method public static void Layout(kotlin.jvm.functions.Function0<kotlin.Unit> children, kotlin.jvm.functions.Function4<? super androidx.ui.core.IntrinsicMeasureScope,? super java.util.List<? extends androidx.ui.core.IntrinsicMeasurable>,? super androidx.ui.unit.IntPx,? super androidx.ui.core.LayoutDirection,androidx.ui.unit.IntPx> minIntrinsicWidthMeasureBlock, kotlin.jvm.functions.Function4<? super androidx.ui.core.IntrinsicMeasureScope,? super java.util.List<? extends androidx.ui.core.IntrinsicMeasurable>,? super androidx.ui.unit.IntPx,? super androidx.ui.core.LayoutDirection,androidx.ui.unit.IntPx> minIntrinsicHeightMeasureBlock, kotlin.jvm.functions.Function4<? super androidx.ui.core.IntrinsicMeasureScope,? super java.util.List<? extends androidx.ui.core.IntrinsicMeasurable>,? super androidx.ui.unit.IntPx,? super androidx.ui.core.LayoutDirection,androidx.ui.unit.IntPx> maxIntrinsicWidthMeasureBlock, kotlin.jvm.functions.Function4<? super androidx.ui.core.IntrinsicMeasureScope,? super java.util.List<? extends androidx.ui.core.IntrinsicMeasurable>,? super androidx.ui.unit.IntPx,? super androidx.ui.core.LayoutDirection,androidx.ui.unit.IntPx> maxIntrinsicHeightMeasureBlock, androidx.ui.core.Modifier modifier = Modifier, kotlin.jvm.functions.Function4<? super androidx.ui.core.MeasureScope,? super java.util.List<? extends androidx.ui.core.Measurable>,? super androidx.ui.core.Constraints,? super androidx.ui.core.LayoutDirection,? extends androidx.ui.core.MeasureScope.MeasureResult> measureBlock);
    method public static void Layout(kotlin.jvm.functions.Function0<kotlin.Unit> children, androidx.ui.core.Modifier modifier = Modifier, kotlin.jvm.functions.Function4<? super androidx.ui.core.MeasureScope,? super java.util.List<? extends androidx.ui.core.Measurable>,? super androidx.ui.core.Constraints,? super androidx.ui.core.LayoutDirection,? extends androidx.ui.core.MeasureScope.MeasureResult> measureBlock);
    method public static androidx.ui.core.LayoutNode.MeasureBlocks MeasuringIntrinsicsMeasureBlocks(kotlin.jvm.functions.Function4<? super androidx.ui.core.MeasureScope,? super java.util.List<? extends androidx.ui.core.Measurable>,? super androidx.ui.core.Constraints,? super androidx.ui.core.LayoutDirection,? extends androidx.ui.core.MeasureScope.MeasureResult> measureBlock);
    method @Deprecated public static void MultiMeasureLayout(androidx.ui.core.Modifier modifier = Modifier, kotlin.jvm.functions.Function0<kotlin.Unit> children, kotlin.jvm.functions.Function4<? super androidx.ui.core.MeasureScope,? super java.util.List<? extends androidx.ui.core.Measurable>,? super androidx.ui.core.Constraints,? super androidx.ui.core.LayoutDirection,? extends androidx.ui.core.MeasureScope.MeasureResult> measureBlock);
    method @Deprecated public static void PassThroughLayout(androidx.ui.core.Modifier modifier = Modifier, kotlin.jvm.functions.Function0<kotlin.Unit> children);
    method public static void WithConstraints(androidx.ui.core.Modifier modifier = Modifier, kotlin.jvm.functions.Function1<? super androidx.ui.core.WithConstraintsScope,kotlin.Unit> children);
  }

  public interface LayoutModifier extends androidx.ui.core.Modifier.Element {
    method public default int maxIntrinsicHeight-QYUUffc(androidx.ui.core.IntrinsicMeasureScope, androidx.ui.core.IntrinsicMeasurable measurable, int width, androidx.ui.core.LayoutDirection layoutDirection);
    method public default int maxIntrinsicWidth-QYUUffc(androidx.ui.core.IntrinsicMeasureScope, androidx.ui.core.IntrinsicMeasurable measurable, int height, androidx.ui.core.LayoutDirection layoutDirection);
    method public androidx.ui.core.MeasureScope.MeasureResult measure(androidx.ui.core.MeasureScope, androidx.ui.core.Measurable measurable, androidx.ui.core.Constraints constraints, androidx.ui.core.LayoutDirection layoutDirection);
    method public default int minIntrinsicHeight-QYUUffc(androidx.ui.core.IntrinsicMeasureScope, androidx.ui.core.IntrinsicMeasurable measurable, int width, androidx.ui.core.LayoutDirection layoutDirection);
    method public default int minIntrinsicWidth-QYUUffc(androidx.ui.core.IntrinsicMeasureScope, androidx.ui.core.IntrinsicMeasurable measurable, int height, androidx.ui.core.LayoutDirection layoutDirection);
  }

  public final class LayoutNode implements androidx.ui.core.Measurable {
    ctor public LayoutNode();
    method public void attach(androidx.ui.core.Owner owner);
    method public void detach();
    method public void draw(androidx.ui.graphics.Canvas canvas);
    method public boolean getAffectsParentSize();
    method public androidx.ui.unit.IntPx? getAlignmentLine(androidx.ui.core.AlignmentLine line);
    method @Deprecated public boolean getCanMultiMeasure();
    method public java.util.List<androidx.ui.core.LayoutNode> getChildren();
    method public androidx.ui.core.Constraints getConstraints();
    method public androidx.ui.core.LayoutCoordinates getCoordinates();
    method public int getDepth();
    method @Deprecated public boolean getHandlesParentData();
    method public int getHeight();
    method public androidx.ui.core.LayoutDirection getLayoutDirection();
    method public androidx.ui.core.LayoutNode.MeasureBlocks getMeasureBlocks();
    method public androidx.ui.core.MeasureScope getMeasureScope();
    method public androidx.ui.core.Modifier getModifier();
    method public java.util.List<androidx.ui.core.ModifierInfo> getModifierInfo();
    method public boolean getNeedsRelayout();
    method public boolean getNeedsRemeasure();
    method public kotlin.jvm.functions.Function1<androidx.ui.core.Owner,kotlin.Unit>? getOnAttach();
    method public kotlin.jvm.functions.Function1<androidx.ui.core.Owner,kotlin.Unit>? getOnDetach();
    method public androidx.ui.core.Owner? getOwner();
    method public androidx.ui.core.LayoutNode? getParent();
    method public Object? getParentData();
    method public boolean getPositionedDuringMeasurePass();
    method public androidx.ui.core.Ref<androidx.ui.core.LayoutNode>? getRef();
    method public int getWidth();
    method public boolean hitTest(androidx.ui.unit.PxPosition pointerPositionRelativeToScreen, java.util.List<androidx.ui.core.pointerinput.PointerInputFilter> hitPointerInputFilters);
    method public void ignoreModelReads(kotlin.jvm.functions.Function0<kotlin.Unit> block);
    method public void insertAt(int index, androidx.ui.core.LayoutNode instance);
    method public boolean isLayingOut();
    method public boolean isMeasuring();
    method public boolean isPlaced();
    method public void layout();
    method public int maxIntrinsicHeight-Ujlv2dA(int width, androidx.ui.core.LayoutDirection layoutDirection);
    method public int maxIntrinsicWidth-Ujlv2dA(int height, androidx.ui.core.LayoutDirection layoutDirection);
    method public androidx.ui.core.Placeable measure(androidx.ui.core.Constraints constraints, androidx.ui.core.LayoutDirection layoutDirection);
    method public int minIntrinsicHeight-Ujlv2dA(int width, androidx.ui.core.LayoutDirection layoutDirection);
    method public int minIntrinsicWidth-Ujlv2dA(int height, androidx.ui.core.LayoutDirection layoutDirection);
    method public void move(int from, int to, int count);
    method public void onInvalidate();
    method public void place-rRMsBxU(int x, int y);
    method public void removeAt(int index, int count);
    method public void requestRemeasure();
    method @Deprecated public void setCanMultiMeasure(boolean p);
    method public void setConstraints(androidx.ui.core.Constraints p);
    method public void setDepth(int p);
    method @Deprecated public void setHandlesParentData(boolean p);
    method public void setLayoutDirection(androidx.ui.core.LayoutDirection p);
    method public void setMeasureBlocks(androidx.ui.core.LayoutNode.MeasureBlocks value);
    method public void setModifier(androidx.ui.core.Modifier value);
    method public void setOnAttach(kotlin.jvm.functions.Function1<? super androidx.ui.core.Owner,kotlin.Unit>? p);
    method public void setOnDetach(kotlin.jvm.functions.Function1<? super androidx.ui.core.Owner,kotlin.Unit>? p);
    method public void setPositionedDuringMeasurePass(boolean p);
    method public void setRef(androidx.ui.core.Ref<androidx.ui.core.LayoutNode>? value);
    property public final boolean affectsParentSize;
    property @Deprecated public final boolean canMultiMeasure;
    property public final java.util.List<androidx.ui.core.LayoutNode> children;
    property public final androidx.ui.core.Constraints constraints;
    property public final androidx.ui.core.LayoutCoordinates coordinates;
    property public final int depth;
    property @Deprecated public final boolean handlesParentData;
    property public final int height;
    property public final boolean isLayingOut;
    property public final boolean isMeasuring;
    property public final boolean isPlaced;
    property public final androidx.ui.core.LayoutDirection layoutDirection;
    property public final androidx.ui.core.LayoutNode.MeasureBlocks measureBlocks;
    property public final androidx.ui.core.MeasureScope measureScope;
    property public final androidx.ui.core.Modifier modifier;
    property public final boolean needsRelayout;
    property public final boolean needsRemeasure;
    property public final kotlin.jvm.functions.Function1<androidx.ui.core.Owner,kotlin.Unit>? onAttach;
    property public final kotlin.jvm.functions.Function1<androidx.ui.core.Owner,kotlin.Unit>? onDetach;
    property public final androidx.ui.core.Owner? owner;
    property public final androidx.ui.core.LayoutNode? parent;
    property public Object? parentData;
    property public final boolean positionedDuringMeasurePass;
    property public final androidx.ui.core.Ref<androidx.ui.core.LayoutNode>? ref;
    property public final int width;
  }

  public static interface LayoutNode.MeasureBlocks {
    method public int maxIntrinsicHeight-5Bu9FwI(androidx.ui.core.IntrinsicMeasureScope intrinsicMeasureScope, java.util.List<? extends androidx.ui.core.IntrinsicMeasurable> measurables, int w, androidx.ui.core.LayoutDirection layoutDirection);
    method public int maxIntrinsicWidth-5Bu9FwI(androidx.ui.core.IntrinsicMeasureScope intrinsicMeasureScope, java.util.List<? extends androidx.ui.core.IntrinsicMeasurable> measurables, int h, androidx.ui.core.LayoutDirection layoutDirection);
    method public androidx.ui.core.MeasureScope.MeasureResult measure(androidx.ui.core.MeasureScope measureScope, java.util.List<? extends androidx.ui.core.Measurable> measurables, androidx.ui.core.Constraints constraints, androidx.ui.core.LayoutDirection layoutDirection);
    method public int minIntrinsicHeight-5Bu9FwI(androidx.ui.core.IntrinsicMeasureScope intrinsicMeasureScope, java.util.List<? extends androidx.ui.core.IntrinsicMeasurable> measurables, int w, androidx.ui.core.LayoutDirection layoutDirection);
    method public int minIntrinsicWidth-5Bu9FwI(androidx.ui.core.IntrinsicMeasureScope intrinsicMeasureScope, java.util.List<? extends androidx.ui.core.IntrinsicMeasurable> measurables, int h, androidx.ui.core.LayoutDirection layoutDirection);
  }

  public abstract static class LayoutNode.NoIntrinsicsMeasureBlocks implements androidx.ui.core.LayoutNode.MeasureBlocks {
    ctor public LayoutNode.NoIntrinsicsMeasureBlocks(String error);
    method public Void maxIntrinsicHeight-5Bu9FwI(androidx.ui.core.IntrinsicMeasureScope intrinsicMeasureScope, java.util.List<? extends androidx.ui.core.IntrinsicMeasurable> measurables, int w, androidx.ui.core.LayoutDirection layoutDirection);
    method public Void maxIntrinsicWidth-5Bu9FwI(androidx.ui.core.IntrinsicMeasureScope intrinsicMeasureScope, java.util.List<? extends androidx.ui.core.IntrinsicMeasurable> measurables, int h, androidx.ui.core.LayoutDirection layoutDirection);
    method public Void minIntrinsicHeight-5Bu9FwI(androidx.ui.core.IntrinsicMeasureScope intrinsicMeasureScope, java.util.List<? extends androidx.ui.core.IntrinsicMeasurable> measurables, int w, androidx.ui.core.LayoutDirection layoutDirection);
    method public Void minIntrinsicWidth-5Bu9FwI(androidx.ui.core.IntrinsicMeasureScope intrinsicMeasureScope, java.util.List<? extends androidx.ui.core.IntrinsicMeasurable> measurables, int h, androidx.ui.core.LayoutDirection layoutDirection);
  }

  public final class LayoutNodeKt {
    method public static androidx.ui.core.LayoutNode? findClosestParentNode(androidx.ui.core.LayoutNode, kotlin.jvm.functions.Function1<? super androidx.ui.core.LayoutNode,java.lang.Boolean> selector);
  }

  public final class LayoutTagKt {
    method public static Object? getTag(androidx.ui.core.Measurable);
    method public static androidx.ui.core.Modifier tag(androidx.ui.core.Modifier, Object tag);
  }

  public interface LayoutTagParentData {
    method public Object getTag();
    property public abstract Object tag;
  }

  public interface Measurable extends androidx.ui.core.IntrinsicMeasurable {
    method public androidx.ui.core.Placeable measure(androidx.ui.core.Constraints constraints, androidx.ui.core.LayoutDirection layoutDirection);
  }

  public abstract class MeasureScope extends androidx.ui.core.IntrinsicMeasureScope {
    ctor public MeasureScope();
    method public final androidx.ui.core.MeasureScope.MeasureResult layout-Ocy6_kE(int width, int height, java.util.Map<androidx.ui.core.AlignmentLine,androidx.ui.unit.IntPx> alignmentLines = emptyMap(), kotlin.jvm.functions.Function1<? super androidx.ui.core.Placeable.PlacementScope,kotlin.Unit> placementBlock);
    method public final androidx.ui.core.Placeable measure(androidx.ui.core.Measurable, androidx.ui.core.Constraints constraints);
  }

  public static interface MeasureScope.MeasureResult {
    method public java.util.Map<androidx.ui.core.AlignmentLine,androidx.ui.unit.IntPx> getAlignmentLines();
    method public int getHeight();
    method public int getWidth();
    method public void placeChildren(androidx.ui.core.LayoutDirection layoutDirection);
    property public abstract java.util.Map<androidx.ui.core.AlignmentLine,androidx.ui.unit.IntPx> alignmentLines;
    property public abstract int height;
    property public abstract int width;
  }

  public final class MeasureScopeKt {
  }

  public final class Measured {
    ctor public Measured(internal androidx.ui.core.Placeable placeable);
    method public operator androidx.ui.unit.IntPx? get(androidx.ui.core.AlignmentLine alignmentLine);
    method public int getHeight();
    method public int getWidth();
    property public final int height;
    property public final int width;
  }

  public final class ModelObserver {
    ctor public ModelObserver(kotlin.jvm.functions.Function1<? super kotlin.jvm.functions.Function0<kotlin.Unit>,kotlin.Unit> commitExecutor);
    method public void clear(Object target);
    method public void enableModelUpdatesObserving(boolean enabled);
    method public <T> void observeReads(T target, kotlin.jvm.functions.Function1<? super T,kotlin.Unit> onCommit, kotlin.jvm.functions.Function0<kotlin.Unit> block);
    method public void pauseObservingReads(kotlin.jvm.functions.Function0<kotlin.Unit> block);
  }

  public interface Modifier {
    method public boolean all(kotlin.jvm.functions.Function1<? super androidx.ui.core.Modifier.Element,java.lang.Boolean> predicate);
    method public boolean any(kotlin.jvm.functions.Function1<? super androidx.ui.core.Modifier.Element,java.lang.Boolean> predicate);
    method public <R> R! foldIn(R? initial, kotlin.jvm.functions.Function2<? super R,? super androidx.ui.core.Modifier.Element,? extends R> operation);
    method public <R> R! foldOut(R? initial, kotlin.jvm.functions.Function2<? super androidx.ui.core.Modifier.Element,? super R,? extends R> operation);
    method public default operator androidx.ui.core.Modifier plus(androidx.ui.core.Modifier other);
    field public static final androidx.ui.core.Modifier.Companion! Companion;
  }

  public static final class Modifier.Companion implements androidx.ui.core.Modifier {
    method public boolean all(kotlin.jvm.functions.Function1<? super androidx.ui.core.Modifier.Element,java.lang.Boolean> predicate);
    method public boolean any(kotlin.jvm.functions.Function1<? super androidx.ui.core.Modifier.Element,java.lang.Boolean> predicate);
    method public <R> R! foldIn(R? initial, kotlin.jvm.functions.Function2<? super R,? super androidx.ui.core.Modifier.Element,? extends R> operation);
    method public <R> R! foldOut(R? initial, kotlin.jvm.functions.Function2<? super androidx.ui.core.Modifier.Element,? super R,? extends R> operation);
    method @Deprecated public androidx.ui.core.Modifier getNone();
    property @Deprecated public final androidx.ui.core.Modifier None;
  }

  public static interface Modifier.Element extends androidx.ui.core.Modifier {
    method public default boolean all(kotlin.jvm.functions.Function1<? super androidx.ui.core.Modifier.Element,java.lang.Boolean> predicate);
    method public default boolean any(kotlin.jvm.functions.Function1<? super androidx.ui.core.Modifier.Element,java.lang.Boolean> predicate);
    method public default <R> R! foldIn(R? initial, kotlin.jvm.functions.Function2<? super R,? super androidx.ui.core.Modifier.Element,? extends R> operation);
    method public default <R> R! foldOut(R? initial, kotlin.jvm.functions.Function2<? super androidx.ui.core.Modifier.Element,? super R,? extends R> operation);
  }

  public final class ModifierInfo {
    ctor public ModifierInfo(androidx.ui.core.Modifier modifier, androidx.ui.core.LayoutCoordinates coordinates, Object? extra);
    method public androidx.ui.core.LayoutCoordinates getCoordinates();
    method public Object? getExtra();
    method public androidx.ui.core.Modifier getModifier();
  }

  public interface OnChildPositionedModifier extends androidx.ui.core.Modifier.Element {
    method public void onChildPositioned(androidx.ui.core.LayoutCoordinates coordinates);
  }

  public interface OnPositionedModifier extends androidx.ui.core.Modifier.Element {
    method public void onPositioned(androidx.ui.core.LayoutCoordinates coordinates);
  }

  public final class OnPositionedModifierKt {
    method public static androidx.ui.core.Modifier onChildPositioned(androidx.ui.core.Modifier, kotlin.jvm.functions.Function1<? super androidx.ui.core.LayoutCoordinates,kotlin.Unit> onChildPositioned);
    method @Deprecated public static androidx.ui.core.Modifier onChildPositioned(kotlin.jvm.functions.Function1<? super androidx.ui.core.LayoutCoordinates,kotlin.Unit> onChildPositioned);
    method public static androidx.ui.core.Modifier onPositioned(androidx.ui.core.Modifier, kotlin.jvm.functions.Function1<? super androidx.ui.core.LayoutCoordinates,kotlin.Unit> onPositioned);
    method @Deprecated public static androidx.ui.core.Modifier onPositioned(kotlin.jvm.functions.Function1<? super androidx.ui.core.LayoutCoordinates,kotlin.Unit> onPositioned);
  }

  public final class OpacityKt {
    method public static androidx.ui.core.Modifier drawOpacity(androidx.ui.core.Modifier, @FloatRange(from=0.0, to=1.0) float opacity);
    method @Deprecated public static androidx.ui.core.Modifier drawOpacity(@FloatRange(from=0.0, to=1.0) float opacity);
  }

  public interface OwnedLayer {
    method public void destroy();
    method public void drawLayer(androidx.ui.graphics.Canvas canvas);
    method public long getLayerId();
    method public android.graphics.Matrix getMatrix();
    method public void invalidate();
    method public void move(androidx.ui.unit.IntPxPosition position);
    method public void resize(androidx.ui.unit.IntPxSize size);
    method public void updateDisplayList();
    method public void updateLayerProperties();
    property public abstract long layerId;
  }

  public interface Owner {
    method public androidx.ui.unit.IntPxPosition calculatePosition();
    method public androidx.ui.core.OwnedLayer createLayer(androidx.ui.core.DrawLayerModifier drawLayerModifier, kotlin.jvm.functions.Function1<? super androidx.ui.graphics.Canvas,kotlin.Unit> drawBlock, kotlin.jvm.functions.Function0<kotlin.Unit> invalidateParentLayer);
    method public androidx.ui.autofill.Autofill? getAutofill();
    method public androidx.ui.autofill.AutofillTree getAutofillTree();
    method public androidx.ui.core.clipboard.ClipboardManager getClipboardManager();
    method public kotlin.jvm.functions.Function0<kotlin.Unit> getConfigurationChangeObserver();
    method public androidx.ui.unit.Density getDensity();
    method public androidx.ui.text.font.Font.ResourceLoader getFontLoader();
    method public androidx.ui.core.hapticfeedback.HapticFeedback getHapticFeedBack();
    method public androidx.lifecycle.LifecycleOwner? getLifecycleOwner();
    method public long getMeasureIteration();
    method public androidx.ui.core.LayoutNode getRoot();
    method public androidx.ui.savedinstancestate.UiSavedStateRegistry? getSavedStateRegistry();
    method public androidx.ui.core.semantics.SemanticsOwner getSemanticsOwner();
    method public boolean getShowLayoutBounds();
    method public androidx.ui.input.TextInputService getTextInputService();
    method public androidx.ui.core.texttoolbar.TextToolbar getTextToolbar();
    method public void measureAndLayout();
    method public void observeLayoutModelReads(androidx.ui.core.LayoutNode node, kotlin.jvm.functions.Function0<kotlin.Unit> block);
    method public void observeMeasureModelReads(androidx.ui.core.LayoutNode node, kotlin.jvm.functions.Function0<kotlin.Unit> block);
    method public void onAttach(androidx.ui.core.LayoutNode node);
    method public void onDetach(androidx.ui.core.LayoutNode node);
    method public void onInvalidate(androidx.ui.core.LayoutNode layoutNode);
    method public void onRequestMeasure(androidx.ui.core.LayoutNode layoutNode);
    method public void onSemanticsChange();
    method public void pauseModelReadObserveration(kotlin.jvm.functions.Function0<kotlin.Unit> block);
    method public boolean requestFocus();
    method public void setConfigurationChangeObserver(kotlin.jvm.functions.Function0<kotlin.Unit> p);
    method public void setOnLifecycleOwnerAvailable(kotlin.jvm.functions.Function1<? super androidx.lifecycle.LifecycleOwner,kotlin.Unit> callback);
    method public void setOnSavedStateRegistryAvailable(kotlin.jvm.functions.Function1<? super androidx.ui.savedinstancestate.UiSavedStateRegistry,kotlin.Unit> callback);
    property public abstract androidx.ui.autofill.Autofill? autofill;
    property public abstract androidx.ui.autofill.AutofillTree autofillTree;
    property public abstract androidx.ui.core.clipboard.ClipboardManager clipboardManager;
    property public abstract kotlin.jvm.functions.Function0<kotlin.Unit> configurationChangeObserver;
    property public abstract androidx.ui.unit.Density density;
    property public abstract androidx.ui.text.font.Font.ResourceLoader fontLoader;
    property public abstract androidx.ui.core.hapticfeedback.HapticFeedback hapticFeedBack;
    property public abstract androidx.lifecycle.LifecycleOwner? lifecycleOwner;
    property public abstract long measureIteration;
    property public abstract androidx.ui.core.LayoutNode root;
    property public abstract androidx.ui.savedinstancestate.UiSavedStateRegistry? savedStateRegistry;
    property public abstract androidx.ui.core.semantics.SemanticsOwner semanticsOwner;
    property public abstract boolean showLayoutBounds;
    property public abstract androidx.ui.input.TextInputService textInputService;
    property public abstract androidx.ui.core.texttoolbar.TextToolbar textToolbar;
    field public static final androidx.ui.core.Owner.Companion! Companion;
  }

  public static final class Owner.Companion {
    method public boolean getEnableExtraAssertions();
    method public void setEnableExtraAssertions(boolean p);
    property public final boolean enableExtraAssertions;
  }

  public final class PainterModifierKt {
    method @Deprecated public static androidx.ui.core.DrawModifier asModifier(androidx.ui.graphics.painter.Painter, boolean sizeToIntrinsics = true, androidx.ui.core.Alignment alignment = Alignment.Center, androidx.ui.core.ContentScale contentScale = ContentScale.Inside, float alpha = 1.0f, androidx.ui.graphics.ColorFilter? colorFilter = null, boolean rtl = false);
    method public static androidx.ui.core.Modifier paint(androidx.ui.core.Modifier, androidx.ui.graphics.painter.Painter painter, boolean sizeToIntrinsics = true, androidx.ui.core.Alignment alignment = Alignment.Center, androidx.ui.core.ContentScale contentScale = ContentScale.Inside, float alpha = 1.0f, androidx.ui.graphics.ColorFilter? colorFilter = null);
  }

  public interface ParentDataModifier extends androidx.ui.core.Modifier.Element {
    method public default Object? modifyParentData(androidx.ui.unit.Density, Object? parentData);
  }

  public abstract class Placeable {
    ctor public Placeable();
    method public abstract operator androidx.ui.unit.IntPx? get(androidx.ui.core.AlignmentLine line);
    method protected final androidx.ui.unit.IntPxPosition getApparentToRealOffset();
    method public final int getHeight();
    method protected abstract androidx.ui.unit.IntPxSize getMeasuredSize();
    method protected abstract androidx.ui.core.Constraints getMeasurementConstraints();
    method public final int getWidth();
    method protected abstract void place(androidx.ui.unit.IntPxPosition position);
    property protected final androidx.ui.unit.IntPxPosition apparentToRealOffset;
    property public final int height;
    property protected abstract androidx.ui.unit.IntPxSize measuredSize;
    property protected abstract androidx.ui.core.Constraints measurementConstraints;
    property public final int width;
  }

  public abstract static class Placeable.PlacementScope {
    ctor public Placeable.PlacementScope();
    method public abstract androidx.ui.core.LayoutDirection getParentLayoutDirection();
    method public abstract int getParentWidth();
    method public final void place(androidx.ui.core.Placeable, androidx.ui.unit.IntPxPosition position);
    method public final void place(androidx.ui.core.Placeable, androidx.ui.unit.PxPosition position);
    method public final void place-Guq6mTs(androidx.ui.core.Placeable, float x, float y);
    method public final void place-sXe7h04(androidx.ui.core.Placeable, int x, int y);
    method public final void placeAbsolute(androidx.ui.core.Placeable, androidx.ui.unit.PxPosition position);
    method public final void placeAbsolute(androidx.ui.core.Placeable, androidx.ui.unit.IntPxPosition position);
    method public final void placeAbsolute-Guq6mTs(androidx.ui.core.Placeable, float x, float y);
    method public final void placeAbsolute-sXe7h04(androidx.ui.core.Placeable, int x, int y);
    property public abstract androidx.ui.core.LayoutDirection parentLayoutDirection;
    property public abstract int parentWidth;
  }

  public enum PointerEventPass {
    enum_constant public static final androidx.ui.core.PointerEventPass InitialDown;
    enum_constant public static final androidx.ui.core.PointerEventPass PostDown;
    enum_constant public static final androidx.ui.core.PointerEventPass PostUp;
    enum_constant public static final androidx.ui.core.PointerEventPass PreDown;
    enum_constant public static final androidx.ui.core.PointerEventPass PreUp;
  }

  public final inline class PointerId {
    ctor public PointerId();
    method public static long constructor-impl(long value);
    method public static inline boolean equals-impl(long p, Object? p1);
    method public static boolean equals-impl0(long p1, long p2);
    method public long getValue();
    method public static inline int hashCode-impl(long p);
    method public static inline String! toString-impl(long p);
  }

  public final class PointerInputChange {
    method public long component1();
    method public androidx.ui.core.PointerInputData component2();
    method public androidx.ui.core.PointerInputData component3();
    method public androidx.ui.core.ConsumedData component4();
    method public androidx.ui.core.PointerInputChange copy-jh1A5Og(long id, androidx.ui.core.PointerInputData current, androidx.ui.core.PointerInputData previous, androidx.ui.core.ConsumedData consumed);
    method public androidx.ui.core.ConsumedData getConsumed();
    method public androidx.ui.core.PointerInputData getCurrent();
    method public long getId();
    method public androidx.ui.core.PointerInputData getPrevious();
  }

  public final class PointerInputData {
    ctor public PointerInputData(androidx.ui.unit.Uptime? uptime, androidx.ui.unit.PxPosition? position, boolean down);
    ctor public PointerInputData();
    method public androidx.ui.unit.Uptime? component1();
    method public androidx.ui.unit.PxPosition? component2();
    method public boolean component3();
    method public androidx.ui.core.PointerInputData copy(androidx.ui.unit.Uptime? uptime, androidx.ui.unit.PxPosition? position, boolean down);
    method public boolean getDown();
    method public androidx.ui.unit.PxPosition? getPosition();
    method public androidx.ui.unit.Uptime? getUptime();
  }

  public final class PointerInputKt {
    method public static boolean anyChangeConsumed(androidx.ui.core.PointerInputChange);
    method public static boolean anyPositionChangeConsumed(androidx.ui.core.PointerInputChange);
    method public static boolean changedToDown(androidx.ui.core.PointerInputChange);
    method public static boolean changedToDownIgnoreConsumed(androidx.ui.core.PointerInputChange);
    method public static boolean changedToUp(androidx.ui.core.PointerInputChange);
    method public static boolean changedToUpIgnoreConsumed(androidx.ui.core.PointerInputChange);
    method public static androidx.ui.core.PointerInputChange consumeAllChanges(androidx.ui.core.PointerInputChange);
    method public static androidx.ui.core.PointerInputChange consumeDownChange(androidx.ui.core.PointerInputChange);
    method public static androidx.ui.core.PointerInputChange consumePositionChange-3EnrK0w(androidx.ui.core.PointerInputChange, float consumedDx, float consumedDy);
    method public static androidx.ui.unit.PxPosition positionChange(androidx.ui.core.PointerInputChange);
    method public static androidx.ui.unit.PxPosition positionChangeIgnoreConsumed(androidx.ui.core.PointerInputChange);
    method public static boolean positionChanged(androidx.ui.core.PointerInputChange);
    method public static boolean positionChangedIgnoreConsumed(androidx.ui.core.PointerInputChange);
  }

  public final class PopupKt {
    method public static void DropdownPopup(androidx.ui.core.DropDownAlignment dropDownAlignment = androidx.ui.core.DropDownAlignment.Start, androidx.ui.unit.IntPxPosition offset = IntPxPosition(IntPx.Zero, IntPx.Zero), boolean isFocusable = false, kotlin.jvm.functions.Function0<kotlin.Unit>? onDismissRequest = null, kotlin.jvm.functions.Function0<kotlin.Unit> children);
    method public static void Popup(androidx.ui.core.Alignment alignment = Alignment.TopStart, androidx.ui.unit.IntPxPosition offset = IntPxPosition(IntPx.Zero, IntPx.Zero), boolean isFocusable = false, kotlin.jvm.functions.Function0<kotlin.Unit>? onDismissRequest = null, kotlin.jvm.functions.Function0<kotlin.Unit> children);
    method public static void Popup(androidx.ui.core.PopupPositionProvider popupPositionProvider, boolean isFocusable = false, kotlin.jvm.functions.Function0<kotlin.Unit>? onDismissRequest = null, kotlin.jvm.functions.Function0<kotlin.Unit> children);
    method public static boolean isPopupLayout(android.view.View view, String? testTag = null);
  }

  public interface PopupPositionProvider {
    method public androidx.ui.unit.IntPxPosition calculatePosition(androidx.ui.unit.IntPxPosition parentLayoutPosition, androidx.ui.unit.IntPxSize parentLayoutSize, androidx.ui.core.LayoutDirection layoutDirection, androidx.ui.unit.IntPxSize popupSize);
  }

  public final class Ref<T> {
    ctor public Ref();
    method public T? getValue();
    method public void setValue(T? p);
    property public final T? value;
  }

  public final class SavedStateDelegateKt {
  }

  @Deprecated public interface ScaleFit extends androidx.ui.core.ContentScale {
    field @Deprecated public static final androidx.ui.core.ScaleFit.Companion! Companion;
  }

  @Deprecated public static final class ScaleFit.Companion {
    method @Deprecated public androidx.ui.core.ContentScale getFillHeight();
    method @Deprecated public androidx.ui.core.ContentScale getFillMaxDimension();
    method @Deprecated public androidx.ui.core.ContentScale getFillMinDimension();
    method @Deprecated public androidx.ui.core.ContentScale getFillWidth();
    method @Deprecated public androidx.ui.core.ContentScale getFit();
    method @Deprecated public androidx.ui.core.FixedScale getNone();
    property @Deprecated public final androidx.ui.core.ContentScale FillHeight;
    property @Deprecated public final androidx.ui.core.ContentScale FillMaxDimension;
    property @Deprecated public final androidx.ui.core.ContentScale FillMinDimension;
    property @Deprecated public final androidx.ui.core.ContentScale FillWidth;
    property @Deprecated public final androidx.ui.core.ContentScale Fit;
    property @Deprecated public final androidx.ui.core.FixedScale None;
  }

  public final class TestTagKt {
    method public static void TestTag(String tag, kotlin.jvm.functions.Function0<kotlin.Unit> children);
    method public static androidx.ui.core.Modifier testTag(androidx.ui.core.Modifier, String tag);
  }

  public final inline class TransformOrigin {
    ctor public TransformOrigin();
    method public static long constructor-impl(internal long value);
    method public static inline boolean equals-impl(long p, Object? p1);
    method public static boolean equals-impl0(long p1, long p2);
    method public static float getPivotFractionX-impl(long $this);
    method public static float getPivotFractionY-impl(long $this);
    method public static inline int hashCode-impl(long p);
    method public static inline String! toString-impl(long p);
    field public static final androidx.ui.core.TransformOrigin.Companion! Companion;
  }

  public static final class TransformOrigin.Companion {
    method public long getCenter();
    property public final long Center;
  }

  public final class VerticalAlignmentLine extends androidx.ui.core.AlignmentLine {
    ctor public VerticalAlignmentLine(kotlin.jvm.functions.Function2<? super androidx.ui.unit.IntPx,? super androidx.ui.unit.IntPx,androidx.ui.unit.IntPx> merger);
  }

  public interface WithConstraintsScope {
    method public androidx.ui.core.Constraints getConstraints();
    method public androidx.ui.core.LayoutDirection getLayoutDirection();
    method public float getMaxHeight();
    method public float getMaxWidth();
    method public float getMinHeight();
    method public float getMinWidth();
    property public abstract androidx.ui.core.Constraints constraints;
    property public abstract androidx.ui.core.LayoutDirection layoutDirection;
    property public abstract float maxHeight;
    property public abstract float maxWidth;
    property public abstract float minHeight;
    property public abstract float minWidth;
  }

  public final class WrapperKt {
    method public static androidx.compose.ProvidableAmbient<androidx.animation.AnimationClockObservable> getAnimationClockAmbient();
    method public static androidx.compose.ProvidableAmbient<androidx.ui.autofill.Autofill> getAutofillAmbient();
    method public static androidx.compose.ProvidableAmbient<androidx.ui.autofill.AutofillTree> getAutofillTreeAmbient();
    method public static androidx.compose.ProvidableAmbient<androidx.ui.core.clipboard.ClipboardManager> getClipboardManagerAmbient();
    method public static androidx.compose.ProvidableAmbient<android.content.res.Configuration> getConfigurationAmbient();
    method public static androidx.compose.ProvidableAmbient<android.content.Context> getContextAmbient();
    method public static androidx.compose.ProvidableAmbient<androidx.ui.unit.Density> getDensityAmbient();
    method @Deprecated public static androidx.compose.ProvidableAmbient<androidx.ui.core.input.FocusManager> getFocusManagerAmbient();
    method public static androidx.compose.ProvidableAmbient<androidx.ui.core.hapticfeedback.HapticFeedback> getHapticFeedBackAmbient();
    method @Deprecated public static androidx.compose.ProvidableAmbient<androidx.ui.core.LayoutDirection> getLayoutDirectionAmbient();
    method public static androidx.compose.ProvidableAmbient<androidx.lifecycle.LifecycleOwner> getLifecycleOwnerAmbient();
    method public static androidx.compose.ProvidableAmbient<androidx.ui.input.TextInputService> getTextInputServiceAmbient();
    method public static androidx.compose.ProvidableAmbient<androidx.ui.core.texttoolbar.TextToolbar> getTextToolbarAmbient();
    method public static androidx.compose.ProvidableAmbient<androidx.ui.platform.UriHandler> getUriHandlerAmbient();
    method public static androidx.compose.Composition setContent(androidx.activity.ComponentActivity, androidx.compose.Recomposer recomposer = Recomposer.current(), kotlin.jvm.functions.Function0<kotlin.Unit> content);
    method public static androidx.compose.Composition setContent(android.view.ViewGroup, androidx.compose.Recomposer recomposer, kotlin.jvm.functions.Function0<kotlin.Unit> content);
    method @Deprecated public static androidx.compose.Composition setContent(android.view.ViewGroup, kotlin.jvm.functions.Function0<kotlin.Unit> content);
    method public static androidx.compose.Composition setViewContent(android.view.ViewGroup, androidx.compose.CompositionReference? parent = null, kotlin.jvm.functions.Function0<kotlin.Unit> composable);
    method public static androidx.compose.Composition setViewContent(android.app.Activity, kotlin.jvm.functions.Function0<kotlin.Unit> composable);
    method @MainThread public static androidx.compose.Composition subcomposeInto(android.content.Context context, androidx.ui.core.LayoutNode container, androidx.compose.Recomposer recomposer, androidx.compose.CompositionReference? parent = null, kotlin.jvm.functions.Function0<kotlin.Unit> composable);
    method @Deprecated @MainThread public static androidx.compose.Composition subcomposeInto(androidx.ui.core.LayoutNode container, android.content.Context context, androidx.compose.CompositionReference? parent = null, kotlin.jvm.functions.Function0<kotlin.Unit> composable);
  }

  public interface ZIndexModifier extends androidx.ui.core.Modifier.Element {
    method public float getZIndex();
    property public abstract float zIndex;
  }

  public final class ZIndexModifierKt {
    method public static androidx.ui.core.Modifier zIndex(androidx.ui.core.Modifier, float zIndex);
  }

}

package androidx.ui.core.clipboard {

  public final class AndroidClipboardManagerKt {
  }

  public interface ClipboardManager {
    method public androidx.ui.text.AnnotatedString? getText();
    method public void setText(androidx.ui.text.AnnotatedString annotatedString);
  }

}

package androidx.ui.core.focus {

  public enum FocusDetailedState {
    enum_constant public static final androidx.ui.core.focus.FocusDetailedState Active;
    enum_constant public static final androidx.ui.core.focus.FocusDetailedState ActiveParent;
    enum_constant public static final androidx.ui.core.focus.FocusDetailedState Captured;
    enum_constant public static final androidx.ui.core.focus.FocusDetailedState Disabled;
    enum_constant public static final androidx.ui.core.focus.FocusDetailedState Inactive;
  }

  public interface FocusModifier extends androidx.ui.core.Modifier.Element {
    method public boolean captureFocus();
    method public boolean freeFocus();
    method public androidx.ui.core.focus.FocusDetailedState getFocusDetailedState();
    method public void requestFocus();
    property public abstract androidx.ui.core.focus.FocusDetailedState focusDetailedState;
  }

  public final class FocusModifierKt {
    method public static androidx.ui.core.focus.FocusModifier FocusModifier();
    method public static androidx.ui.core.focus.FocusState getFocusState(androidx.ui.core.focus.FocusModifier);
  }

  public final class FocusNodeUtilsKt {
  }

  public enum FocusState {
    enum_constant public static final androidx.ui.core.focus.FocusState Focused;
    enum_constant public static final androidx.ui.core.focus.FocusState NotFocusable;
    enum_constant public static final androidx.ui.core.focus.FocusState NotFocused;
  }

  public final class FocusStateKt {
    method public static androidx.ui.core.focus.FocusState focusState(androidx.ui.core.focus.FocusDetailedState);
  }

}

package androidx.ui.core.gesture {

  public final class ConstantsKt {
    method public static androidx.ui.unit.Duration getDoubleTapMinTime();
    method public static float getDoubleTapSlop();
    method public static androidx.ui.unit.Duration getDoubleTapTimeout();
    method public static float getDoubleTapTouchSlop();
    method public static float getHoverTapSlop();
    method public static androidx.ui.unit.Duration getHoverTapTimeout();
    method public static androidx.ui.unit.Duration getJumpTapTimeout();
    method public static androidx.ui.unit.Duration getLongPressTimeout();
    method public static float getMaxFlingVelocity();
    method public static float getMinFlingVelocity();
    method public static float getPagingTouchSlop();
    method public static float getPanSlop();
    method public static androidx.ui.unit.Duration getPressTimeout();
    method public static float getScaleSlop();
    method public static float getTouchSlop();
    method public static float getWindowTouchSlop();
    method public static androidx.ui.unit.Duration getZoomControlsTimeout();
  }

  public final class DoubleTapGestureFilterKt {
    method public static androidx.ui.core.Modifier doubleTapGestureFilter(androidx.ui.core.Modifier, kotlin.jvm.functions.Function1<? super androidx.ui.unit.PxPosition,kotlin.Unit> onDoubleTap);
  }

  public final class DragGestureFilterKt {
    method public static androidx.ui.core.Modifier dragGestureFilter(androidx.ui.core.Modifier, androidx.ui.core.gesture.DragObserver dragObserver, kotlin.jvm.functions.Function1<? super androidx.ui.core.Direction,java.lang.Boolean>? canDrag = null, boolean startDragImmediately = false);
  }

  public interface DragObserver {
    method public default void onCancel();
    method public default androidx.ui.unit.PxPosition onDrag(androidx.ui.unit.PxPosition dragDistance);
    method public default void onStart(androidx.ui.unit.PxPosition downPosition);
    method public default void onStop(androidx.ui.unit.PxPosition velocity);
  }

  public final class GestureUtilsKt {
    method public static boolean anyPointersInBounds(java.util.List<androidx.ui.core.PointerInputChange>, androidx.ui.unit.IntPxSize bounds);
  }

  public final class LongPressDragGestureFilterKt {
    method public static androidx.ui.core.Modifier longPressDragGestureFilter(androidx.ui.core.Modifier, androidx.ui.core.gesture.LongPressDragObserver longPressDragObserver);
  }

  public interface LongPressDragObserver {
    method public default void onCancel();
    method public default androidx.ui.unit.PxPosition onDrag(androidx.ui.unit.PxPosition dragDistance);
    method public default void onDragStart();
    method public default void onLongPress(androidx.ui.unit.PxPosition pxPosition);
    method public default void onStop(androidx.ui.unit.PxPosition velocity);
  }

  public final class LongPressGestureFilterKt {
    method public static androidx.ui.core.Modifier longPressGestureFilter(androidx.ui.core.Modifier, kotlin.jvm.functions.Function1<? super androidx.ui.unit.PxPosition,kotlin.Unit> onLongPress);
  }

  public final class PressIndicatorGestureFilterKt {
    method public static androidx.ui.core.Modifier pressIndicatorGestureFilter(androidx.ui.core.Modifier, kotlin.jvm.functions.Function1<? super androidx.ui.unit.PxPosition,kotlin.Unit>? onStart = null, kotlin.jvm.functions.Function0<kotlin.Unit>? onStop = null, kotlin.jvm.functions.Function0<kotlin.Unit>? onCancel = null, boolean enabled = true);
  }

  public final class RawDragGestureFilterKt {
    method public static androidx.ui.core.Modifier rawDragGestureFilter(androidx.ui.core.Modifier, androidx.ui.core.gesture.DragObserver dragObserver, kotlin.jvm.functions.Function0<java.lang.Boolean>? canStartDragging = null);
  }

  public final class RawPressStartGestureFilterKt {
    method public static androidx.ui.core.Modifier rawPressStartGestureFilter(androidx.ui.core.Modifier, kotlin.jvm.functions.Function1<? super androidx.ui.unit.PxPosition,kotlin.Unit> onPressStart, boolean enabled = false, androidx.ui.core.PointerEventPass executionPass = androidx.ui.core.PointerEventPass.PostUp);
  }

  public final class RawScaleGestureFilterKt {
    method public static androidx.ui.core.Modifier rawScaleGestureFilter(androidx.ui.core.Modifier, androidx.ui.core.gesture.RawScaleObserver scaleObserver, kotlin.jvm.functions.Function0<java.lang.Boolean>? canStartScaling = null);
  }

  public interface RawScaleObserver {
    method public default void onCancel();
    method public default float onScale(float scaleFactor);
    method public default void onStart();
    method public default void onStop();
  }

  public final class ScaleGestureFilterKt {
    method public static androidx.ui.core.Modifier scaleGestureFilter(androidx.ui.core.Modifier, androidx.ui.core.gesture.ScaleObserver scaleObserver);
  }

  public interface ScaleObserver {
    method public default void onCancel();
    method public void onScale(float scaleFactor);
    method public default void onStart();
    method public default void onStop();
  }

  public final class ScaleSlopExceededGestureFilterKt {
    method public static androidx.ui.core.Modifier scaleSlopExceededGestureFilter(androidx.ui.core.Modifier, kotlin.jvm.functions.Function0<kotlin.Unit> onScaleSlopExceeded);
  }

  public final class ScaleUtilKt {
  }

  public final class TapGestureFilterKt {
    method public static androidx.ui.core.Modifier tapGestureFilter(androidx.ui.core.Modifier, kotlin.jvm.functions.Function1<? super androidx.ui.unit.PxPosition,kotlin.Unit> onTap);
  }

  public final class TouchSlopExceededGestureFilterKt {
    method public static androidx.ui.core.Modifier touchSlopExceededGestureFilter(androidx.ui.core.Modifier, kotlin.jvm.functions.Function0<kotlin.Unit> onTouchSlopExceeded, kotlin.jvm.functions.Function1<? super androidx.ui.core.Direction,java.lang.Boolean>? canDrag = null);
  }

}

package androidx.ui.core.gesture.customevents {

  public final class DelayUpEvent implements androidx.ui.core.CustomEvent {
    ctor public DelayUpEvent(androidx.ui.core.gesture.customevents.DelayUpMessage message, java.util.Set<androidx.ui.core.PointerId> pointers);
    method public androidx.ui.core.gesture.customevents.DelayUpMessage component1();
    method public java.util.Set<androidx.ui.core.PointerId> component2();
    method public androidx.ui.core.gesture.customevents.DelayUpEvent copy(androidx.ui.core.gesture.customevents.DelayUpMessage message, java.util.Set<androidx.ui.core.PointerId> pointers);
    method public androidx.ui.core.gesture.customevents.DelayUpMessage getMessage();
    method public java.util.Set<androidx.ui.core.PointerId> getPointers();
    method public void setMessage(androidx.ui.core.gesture.customevents.DelayUpMessage p);
  }

  public enum DelayUpMessage {
    enum_constant public static final androidx.ui.core.gesture.customevents.DelayUpMessage DelayUp;
    enum_constant public static final androidx.ui.core.gesture.customevents.DelayUpMessage DelayedUpConsumed;
    enum_constant public static final androidx.ui.core.gesture.customevents.DelayUpMessage DelayedUpNotConsumed;
  }

  public final class LongPressFiredEvent implements androidx.ui.core.CustomEvent {
    field public static final androidx.ui.core.gesture.customevents.LongPressFiredEvent! INSTANCE;
  }

}

package androidx.ui.core.gesture.util {

  public final class PolyFitLeastSquaresKt {
  }

  public final class VelocityTracker {
    ctor public VelocityTracker();
    method public void addPosition(androidx.ui.unit.Uptime uptime, androidx.ui.unit.PxPosition position);
    method public androidx.ui.unit.Velocity calculateVelocity();
    method public void resetTracking();
  }

  public final class VelocityTrackerKt {
  }

}

package androidx.ui.core.hapticfeedback {

  public interface HapticFeedback {
    method public void performHapticFeedback(androidx.ui.core.hapticfeedback.HapticFeedbackType hapticFeedbackType);
  }

  public enum HapticFeedbackType {
    enum_constant public static final androidx.ui.core.hapticfeedback.HapticFeedbackType LongPress;
    enum_constant public static final androidx.ui.core.hapticfeedback.HapticFeedbackType TextHandleMove;
  }

}

package androidx.ui.core.input {

  public interface FocusManager {
    method public void blur(androidx.ui.core.input.FocusNode client);
    method public void registerObserver(androidx.ui.core.input.FocusNode node, kotlin.jvm.functions.Function2<? super androidx.ui.core.input.FocusNode,? super androidx.ui.core.input.FocusNode,kotlin.Unit> observer);
    method public void requestFocus(androidx.ui.core.input.FocusNode client);
  }

  public final class FocusManagerKt {
  }

  public final class FocusNode {
    ctor public FocusNode();
  }

}

package androidx.ui.core.keyinput {

  public final inline class Key {
    ctor public Key();
    method public static int constructor-impl(int keyCode);
    method public static inline boolean equals-impl(int p, Object? p1);
    method public static boolean equals-impl0(int p1, int p2);
    method public int getKeyCode();
    method public static inline int hashCode-impl(int p);
    method public static String toString-impl(int $this);
    field public static final androidx.ui.core.keyinput.Key.Companion! Companion;
  }

  public static final class Key.Companion {
    method public int getA();
    method public int getAllApps();
    method public int getAltLeft();
    method public int getAltRight();
    method public int getApostrophe();
    method public int getAppSwitch();
    method public int getAssist();
    method public int getAt();
    method public int getAvReceiverInput();
    method public int getAvReceiverPower();
    method public int getB();
    method public int getBack();
    method public int getBackslash();
    method public int getBackspace();
    method public int getBookmark();
    method public int getBreak();
    method public int getBrightnessDown();
    method public int getBrightnessUp();
    method public int getBrowser();
    method public int getButton1();
    method public int getButton10();
    method public int getButton11();
    method public int getButton12();
    method public int getButton13();
    method public int getButton14();
    method public int getButton15();
    method public int getButton16();
    method public int getButton2();
    method public int getButton3();
    method public int getButton4();
    method public int getButton5();
    method public int getButton6();
    method public int getButton7();
    method public int getButton8();
    method public int getButton9();
    method public int getButtonA();
    method public int getButtonB();
    method public int getButtonC();
    method public int getButtonL1();
    method public int getButtonL2();
    method public int getButtonMode();
    method public int getButtonR1();
    method public int getButtonR2();
    method public int getButtonSelect();
    method public int getButtonStart();
    method public int getButtonThumbLeft();
    method public int getButtonThumbRight();
    method public int getButtonX();
    method public int getButtonY();
    method public int getButtonZ();
    method public int getC();
    method public int getCalculator();
    method public int getCalendar();
    method public int getCall();
    method public int getCamera();
    method public int getCapsLock();
    method public int getCaptions();
    method public int getChannelDown();
    method public int getChannelUp();
    method public int getClear();
    method public int getComma();
    method public int getContacts();
    method public int getCopy();
    method public int getCtrlLeft();
    method public int getCtrlRight();
    method public int getCut();
    method public int getD();
    method public int getDPadCenter();
    method public int getDPadDown();
    method public int getDPadDownLeft();
    method public int getDPadDownRight();
    method public int getDPadLeft();
    method public int getDPadRight();
    method public int getDPadUp();
    method public int getDPadUpLeft();
    method public int getDPadUpRight();
    method public int getDelete();
    method public int getDvr();
    method public int getE();
    method public int getEisu();
    method public int getEndCall();
    method public int getEnter();
    method public int getEnvelope();
    method public int getEquals();
    method public int getEscape();
    method public int getF();
    method public int getF1();
    method public int getF10();
    method public int getF11();
    method public int getF12();
    method public int getF2();
    method public int getF3();
    method public int getF4();
    method public int getF5();
    method public int getF6();
    method public int getF7();
    method public int getF8();
    method public int getF9();
    method public int getFocus();
    method public int getForward();
    method public int getFunction();
    method public int getG();
    method public int getGrave();
    method public int getGuide();
    method public int getH();
    method public int getHeadsetHook();
    method public int getHelp();
    method public int getHenkan();
    method public int getHome();
    method public int getI();
    method public int getInfo();
    method public int getInsert();
    method public int getJ();
    method public int getK();
    method public int getKana();
    method public int getKatakanaHiragana();
    method public int getL();
    method public int getLanguageSwitch();
    method public int getLastChannel();
    method public int getLeftBracket();
    method public int getM();
    method public int getMannerMode();
    method public int getMediaAudioTrack();
    method public int getMediaClose();
    method public int getMediaEject();
    method public int getMediaFastForward();
    method public int getMediaNext();
    method public int getMediaPause();
    method public int getMediaPlay();
    method public int getMediaPlayPause();
    method public int getMediaPrevious();
    method public int getMediaRecord();
    method public int getMediaRewind();
    method public int getMediaSkipBackward();
    method public int getMediaSkipForward();
    method public int getMediaStepBackward();
    method public int getMediaStepForward();
    method public int getMediaStop();
    method public int getMediaTopMenu();
    method public int getMenu();
    method public int getMetaLeft();
    method public int getMetaRight();
    method public int getMicrophoneMute();
    method public int getMinus();
    method public int getMoveEnd();
    method public int getMoveHome();
    method public int getMuhenkan();
    method public int getMultiply();
    method public int getMusic();
    method public int getN();
    method public int getNavigateIn();
    method public int getNavigateNext();
    method public int getNavigateOut();
    method public int getNavigatePrevious();
    method public int getNotification();
    method public int getNumLock();
    method public int getNumPad0();
    method public int getNumPad1();
    method public int getNumPad2();
    method public int getNumPad3();
    method public int getNumPad4();
    method public int getNumPad5();
    method public int getNumPad6();
    method public int getNumPad7();
    method public int getNumPad8();
    method public int getNumPad9();
    method public int getNumPadAdd();
    method public int getNumPadComma();
    method public int getNumPadDivide();
    method public int getNumPadDot();
    method public int getNumPadEnter();
    method public int getNumPadEquals();
    method public int getNumPadLeftParenthesis();
    method public int getNumPadMultiply();
    method public int getNumPadRightParenthesis();
    method public int getNumPadSubtract();
    method public int getNumber();
    method public int getNumber0();
    method public int getNumber1();
    method public int getNumber11();
    method public int getNumber12();
    method public int getNumber2();
    method public int getNumber3();
    method public int getNumber4();
    method public int getNumber5();
    method public int getNumber6();
    method public int getNumber7();
    method public int getNumber8();
    method public int getNumber9();
    method public int getO();
    method public int getP();
    method public int getPageDown();
    method public int getPageUp();
    method public int getPairing();
    method public int getPaste();
    method public int getPeriod();
    method public int getPictureSymbols();
    method public int getPlus();
    method public int getPound();
    method public int getPower();
    method public int getPrintScreen();
    method public int getProfileSwitch();
    method public int getProgramBlue();
    method public int getProgramGreen();
    method public int getProgramRed();
    method public int getProgramYellow();
    method public int getQ();
    method public int getR();
    method public int getRefresh();
    method public int getRightBracket();
    method public int getRo();
    method public int getS();
    method public int getScrollLock();
    method public int getSearch();
    method public int getSemicolon();
    method public int getSetTopBoxInput();
    method public int getSetTopBoxPower();
    method public int getSettings();
    method public int getShiftLeft();
    method public int getShiftRight();
    method public int getSlash();
    method public int getSleep();
    method public int getSoftLeft();
    method public int getSoftRight();
    method public int getSoftSleep();
    method public int getSpacebar();
    method public int getStem1();
    method public int getStem2();
    method public int getStem3();
    method public int getStemPrimary();
    method public int getSwitchCharset();
    method public int getSymbol();
    method public int getSystemNavigationDown();
    method public int getSystemNavigationLeft();
    method public int getSystemNavigationRight();
    method public int getSystemNavigationUp();
    method public int getT();
    method public int getTab();
    method public int getThumbsDown();
    method public int getThumbsUp();
    method public int getToggle2D3D();
    method public int getTv();
    method public int getTvAntennaCable();
    method public int getTvAudioDescription();
    method public int getTvAudioDescriptionMixingVolumeDown();
    method public int getTvAudioDescriptionMixingVolumeUp();
    method public int getTvContentsMenu();
    method public int getTvDataService();
    method public int getTvInput();
    method public int getTvInputComponent1();
    method public int getTvInputComponent2();
    method public int getTvInputComposite1();
    method public int getTvInputComposite2();
    method public int getTvInputHdmi1();
    method public int getTvInputHdmi2();
    method public int getTvInputHdmi3();
    method public int getTvInputHdmi4();
    method public int getTvInputVga1();
    method public int getTvMediaContextMenu();
    method public int getTvNetwork();
    method public int getTvNumberEntry();
    method public int getTvPower();
    method public int getTvRadioService();
    method public int getTvSatellite();
    method public int getTvSatelliteBs();
    method public int getTvSatelliteCs();
    method public int getTvSatelliteService();
    method public int getTvTeletext();
    method public int getTvTerrestrialAnalog();
    method public int getTvTerrestrialDigital();
    method public int getTvTimerProgramming();
    method public int getTvZoomMode();
    method public int getU();
    method public int getUnknown();
    method public int getV();
    method public int getVoiceAssist();
    method public int getVolumeDown();
    method public int getVolumeMute();
    method public int getVolumeUp();
    method public int getW();
    method public int getWakeUp();
    method public int getWindow();
    method public int getX();
    method public int getY();
    method public int getYen();
    method public int getZ();
    method public int getZenkakuHankaru();
    method public int getZoomIn();
    method public int getZoomOut();
    property public final int A;
    property public final int AllApps;
    property public final int AltLeft;
    property public final int AltRight;
    property public final int Apostrophe;
    property public final int AppSwitch;
    property public final int Assist;
    property public final int At;
    property public final int AvReceiverInput;
    property public final int AvReceiverPower;
    property public final int B;
    property public final int Back;
    property public final int Backslash;
    property public final int Backspace;
    property public final int Bookmark;
    property public final int Break;
    property public final int BrightnessDown;
    property public final int BrightnessUp;
    property public final int Browser;
    property public final int Button1;
    property public final int Button10;
    property public final int Button11;
    property public final int Button12;
    property public final int Button13;
    property public final int Button14;
    property public final int Button15;
    property public final int Button16;
    property public final int Button2;
    property public final int Button3;
    property public final int Button4;
    property public final int Button5;
    property public final int Button6;
    property public final int Button7;
    property public final int Button8;
    property public final int Button9;
    property public final int ButtonA;
    property public final int ButtonB;
    property public final int ButtonC;
    property public final int ButtonL1;
    property public final int ButtonL2;
    property public final int ButtonMode;
    property public final int ButtonR1;
    property public final int ButtonR2;
    property public final int ButtonSelect;
    property public final int ButtonStart;
    property public final int ButtonThumbLeft;
    property public final int ButtonThumbRight;
    property public final int ButtonX;
    property public final int ButtonY;
    property public final int ButtonZ;
    property public final int C;
    property public final int Calculator;
    property public final int Calendar;
    property public final int Call;
    property public final int Camera;
    property public final int CapsLock;
    property public final int Captions;
    property public final int ChannelDown;
    property public final int ChannelUp;
    property public final int Clear;
    property public final int Comma;
    property public final int Contacts;
    property public final int Copy;
    property public final int CtrlLeft;
    property public final int CtrlRight;
    property public final int Cut;
    property public final int D;
    property public final int DPadCenter;
    property public final int DPadDown;
    property public final int DPadDownLeft;
    property public final int DPadDownRight;
    property public final int DPadLeft;
    property public final int DPadRight;
    property public final int DPadUp;
    property public final int DPadUpLeft;
    property public final int DPadUpRight;
    property public final int Delete;
    property public final int Dvr;
    property public final int E;
    property public final int Eisu;
    property public final int EndCall;
    property public final int Enter;
    property public final int Envelope;
    property public final int Equals;
    property public final int Escape;
    property public final int F;
    property public final int F1;
    property public final int F10;
    property public final int F11;
    property public final int F12;
    property public final int F2;
    property public final int F3;
    property public final int F4;
    property public final int F5;
    property public final int F6;
    property public final int F7;
    property public final int F8;
    property public final int F9;
    property public final int Focus;
    property public final int Forward;
    property public final int Function;
    property public final int G;
    property public final int Grave;
    property public final int Guide;
    property public final int H;
    property public final int HeadsetHook;
    property public final int Help;
    property public final int Henkan;
    property public final int Home;
    property public final int I;
    property public final int Info;
    property public final int Insert;
    property public final int J;
    property public final int K;
    property public final int Kana;
    property public final int KatakanaHiragana;
    property public final int L;
    property public final int LanguageSwitch;
    property public final int LastChannel;
    property public final int LeftBracket;
    property public final int M;
    property public final int MannerMode;
    property public final int MediaAudioTrack;
    property public final int MediaClose;
    property public final int MediaEject;
    property public final int MediaFastForward;
    property public final int MediaNext;
    property public final int MediaPause;
    property public final int MediaPlay;
    property public final int MediaPlayPause;
    property public final int MediaPrevious;
    property public final int MediaRecord;
    property public final int MediaRewind;
    property public final int MediaSkipBackward;
    property public final int MediaSkipForward;
    property public final int MediaStepBackward;
    property public final int MediaStepForward;
    property public final int MediaStop;
    property public final int MediaTopMenu;
    property public final int Menu;
    property public final int MetaLeft;
    property public final int MetaRight;
    property public final int MicrophoneMute;
    property public final int Minus;
    property public final int MoveEnd;
    property public final int MoveHome;
    property public final int Muhenkan;
    property public final int Multiply;
    property public final int Music;
    property public final int N;
    property public final int NavigateIn;
    property public final int NavigateNext;
    property public final int NavigateOut;
    property public final int NavigatePrevious;
    property public final int Notification;
    property public final int NumLock;
    property public final int NumPad0;
    property public final int NumPad1;
    property public final int NumPad2;
    property public final int NumPad3;
    property public final int NumPad4;
    property public final int NumPad5;
    property public final int NumPad6;
    property public final int NumPad7;
    property public final int NumPad8;
    property public final int NumPad9;
    property public final int NumPadAdd;
    property public final int NumPadComma;
    property public final int NumPadDivide;
    property public final int NumPadDot;
    property public final int NumPadEnter;
    property public final int NumPadEquals;
    property public final int NumPadLeftParenthesis;
    property public final int NumPadMultiply;
    property public final int NumPadRightParenthesis;
    property public final int NumPadSubtract;
    property public final int Number;
    property public final int Number0;
    property public final int Number1;
    property public final int Number11;
    property public final int Number12;
    property public final int Number2;
    property public final int Number3;
    property public final int Number4;
    property public final int Number5;
    property public final int Number6;
    property public final int Number7;
    property public final int Number8;
    property public final int Number9;
    property public final int O;
    property public final int P;
    property public final int PageDown;
    property public final int PageUp;
    property public final int Pairing;
    property public final int Paste;
    property public final int Period;
    property public final int PictureSymbols;
    property public final int Plus;
    property public final int Pound;
    property public final int Power;
    property public final int PrintScreen;
    property public final int ProfileSwitch;
    property public final int ProgramBlue;
    property public final int ProgramGreen;
    property public final int ProgramRed;
    property public final int ProgramYellow;
    property public final int Q;
    property public final int R;
    property public final int Refresh;
    property public final int RightBracket;
    property public final int Ro;
    property public final int S;
    property public final int ScrollLock;
    property public final int Search;
    property public final int Semicolon;
    property public final int SetTopBoxInput;
    property public final int SetTopBoxPower;
    property public final int Settings;
    property public final int ShiftLeft;
    property public final int ShiftRight;
    property public final int Slash;
    property public final int Sleep;
    property public final int SoftLeft;
    property public final int SoftRight;
    property public final int SoftSleep;
    property public final int Spacebar;
    property public final int Stem1;
    property public final int Stem2;
    property public final int Stem3;
    property public final int StemPrimary;
    property public final int SwitchCharset;
    property public final int Symbol;
    property public final int SystemNavigationDown;
    property public final int SystemNavigationLeft;
    property public final int SystemNavigationRight;
    property public final int SystemNavigationUp;
    property public final int T;
    property public final int Tab;
    property public final int ThumbsDown;
    property public final int ThumbsUp;
    property public final int Toggle2D3D;
    property public final int Tv;
    property public final int TvAntennaCable;
    property public final int TvAudioDescription;
    property public final int TvAudioDescriptionMixingVolumeDown;
    property public final int TvAudioDescriptionMixingVolumeUp;
    property public final int TvContentsMenu;
    property public final int TvDataService;
    property public final int TvInput;
    property public final int TvInputComponent1;
    property public final int TvInputComponent2;
    property public final int TvInputComposite1;
    property public final int TvInputComposite2;
    property public final int TvInputHdmi1;
    property public final int TvInputHdmi2;
    property public final int TvInputHdmi3;
    property public final int TvInputHdmi4;
    property public final int TvInputVga1;
    property public final int TvMediaContextMenu;
    property public final int TvNetwork;
    property public final int TvNumberEntry;
    property public final int TvPower;
    property public final int TvRadioService;
    property public final int TvSatellite;
    property public final int TvSatelliteBs;
    property public final int TvSatelliteCs;
    property public final int TvSatelliteService;
    property public final int TvTeletext;
    property public final int TvTerrestrialAnalog;
    property public final int TvTerrestrialDigital;
    property public final int TvTimerProgramming;
    property public final int TvZoomMode;
    property public final int U;
    property public final int Unknown;
    property public final int V;
    property public final int VoiceAssist;
    property public final int VolumeDown;
    property public final int VolumeMute;
    property public final int VolumeUp;
    property public final int W;
    property public final int WakeUp;
    property public final int Window;
    property public final int X;
    property public final int Y;
    property public final int Yen;
    property public final int Z;
    property public final int ZenkakuHankaru;
    property public final int ZoomIn;
    property public final int ZoomOut;
  }

  public final class KeyEvent {
    method public int getKey();
    method public androidx.ui.core.keyinput.KeyEventType getType();
  }

  public enum KeyEventType {
    enum_constant public static final androidx.ui.core.keyinput.KeyEventType KeyDown;
    enum_constant public static final androidx.ui.core.keyinput.KeyEventType KeyUp;
  }

  public final class KeyInputModifierKt {
    method public static androidx.ui.core.Modifier keyInputFilter(androidx.ui.core.Modifier, kotlin.jvm.functions.Function1<? super androidx.ui.core.keyinput.KeyEvent,java.lang.Boolean> onKeyEvent);
    method public static androidx.ui.core.Modifier previewKeyInputFilter(androidx.ui.core.Modifier, kotlin.jvm.functions.Function1<? super androidx.ui.core.keyinput.KeyEvent,java.lang.Boolean> onPreviewKeyEvent);
  }

}

package androidx.ui.core.pointerinput {

  public final class HitPathTrackerKt {
  }

  public final class PointerInputEventData {
    method public long component1();
    method public androidx.ui.core.PointerInputData component2();
    method public androidx.ui.core.pointerinput.PointerInputEventData copy-tII9_pY(long id, androidx.ui.core.PointerInputData pointerInputData);
    method public long getId();
    method public androidx.ui.core.PointerInputData getPointerInputData();
  }

  public final class PointerInputEventProcessorKt {
  }

  public abstract class PointerInputFilter {
    ctor public PointerInputFilter();
    method public abstract void onCancel();
    method public void onCustomEvent(androidx.ui.core.CustomEvent customEvent, androidx.ui.core.PointerEventPass pass);
    method public void onInit(androidx.ui.core.CustomEventDispatcher customEventDispatcher);
    method public abstract java.util.List<androidx.ui.core.PointerInputChange> onPointerInput(java.util.List<androidx.ui.core.PointerInputChange> changes, androidx.ui.core.PointerEventPass pass, androidx.ui.unit.IntPxSize bounds);
  }

  public interface PointerInputModifier extends androidx.ui.core.Modifier.Element {
    method public androidx.ui.core.pointerinput.PointerInputFilter getPointerInputFilter();
    property public abstract androidx.ui.core.pointerinput.PointerInputFilter pointerInputFilter;
  }

}

package androidx.ui.core.selection {

  public interface Selectable {
    method public androidx.ui.geometry.Rect getBoundingBox(int offset);
    method public androidx.ui.unit.PxPosition getHandlePosition(androidx.ui.core.selection.Selection selection, boolean isStartHandle);
    method public androidx.ui.core.LayoutCoordinates? getLayoutCoordinates();
    method public androidx.ui.core.selection.Selection? getSelection(androidx.ui.unit.PxPosition startPosition, androidx.ui.unit.PxPosition endPosition, androidx.ui.core.LayoutCoordinates containerLayoutCoordinates, boolean longPress, androidx.ui.core.selection.Selection? previousSelection = null, boolean isStartHandle = true);
    method public androidx.ui.text.AnnotatedString getText();
  }

  public final class Selection {
    ctor public Selection(androidx.ui.core.selection.Selection.AnchorInfo start, androidx.ui.core.selection.Selection.AnchorInfo end, boolean handlesCrossed);
    method public androidx.ui.core.selection.Selection.AnchorInfo component1();
    method public androidx.ui.core.selection.Selection.AnchorInfo component2();
    method public boolean component3();
    method public androidx.ui.core.selection.Selection copy(androidx.ui.core.selection.Selection.AnchorInfo start, androidx.ui.core.selection.Selection.AnchorInfo end, boolean handlesCrossed);
    method public androidx.ui.core.selection.Selection.AnchorInfo getEnd();
    method public boolean getHandlesCrossed();
    method public androidx.ui.core.selection.Selection.AnchorInfo getStart();
    method public androidx.ui.core.selection.Selection merge(androidx.ui.core.selection.Selection? other);
    method public androidx.ui.text.TextRange toTextRange();
  }

  public static final class Selection.AnchorInfo {
    ctor public Selection.AnchorInfo(androidx.ui.text.style.TextDirection direction, int offset, androidx.ui.core.selection.Selectable selectable);
    method public androidx.ui.text.style.TextDirection component1();
    method public int component2();
    method public androidx.ui.core.selection.Selectable component3();
    method public androidx.ui.core.selection.Selection.AnchorInfo copy(androidx.ui.text.style.TextDirection direction, int offset, androidx.ui.core.selection.Selectable selectable);
    method public androidx.ui.text.style.TextDirection getDirection();
    method public int getOffset();
    method public androidx.ui.core.selection.Selectable getSelectable();
  }

  public final class SelectionContainerKt {
    method public static void SelectionContainer(androidx.ui.core.selection.Selection? selection, kotlin.jvm.functions.Function1<? super androidx.ui.core.selection.Selection,kotlin.Unit> onSelectionChange, kotlin.jvm.functions.Function0<kotlin.Unit> children);
  }

  public final class SelectionHandlesKt {
  }

  public final class SelectionManagerKt {
  }

  public interface SelectionRegistrar {
    method public void onPositionChange();
    method public androidx.ui.core.selection.Selectable subscribe(androidx.ui.core.selection.Selectable selectable);
    method public void unsubscribe(androidx.ui.core.selection.Selectable selectable);
  }

  public final class SelectionRegistrarKt {
    method public static androidx.compose.ProvidableAmbient<androidx.ui.core.selection.SelectionRegistrar> getSelectionRegistrarAmbient();
  }

}

package androidx.ui.core.semantics {

  public final class SemanticsConfiguration implements java.lang.Iterable<java.util.Map.Entry<? extends androidx.ui.semantics.SemanticsPropertyKey<?>,?>> kotlin.jvm.internal.markers.KMappedMarker androidx.ui.semantics.SemanticsPropertyReceiver {
    ctor public SemanticsConfiguration();
    method public operator <T> boolean contains(androidx.ui.semantics.SemanticsPropertyKey<T> key);
    method public androidx.ui.core.semantics.SemanticsConfiguration copy();
    method public operator <T> T! get(androidx.ui.semantics.SemanticsPropertyKey<T> key);
    method public <T> T! getOrElse(androidx.ui.semantics.SemanticsPropertyKey<T> key, kotlin.jvm.functions.Function0<? extends T> defaultValue);
    method public <T> T? getOrElseNullable(androidx.ui.semantics.SemanticsPropertyKey<T> key, kotlin.jvm.functions.Function0<? extends T> defaultValue);
    method public boolean isEmpty();
    method public boolean isMergingSemanticsOfDescendants();
    method public boolean isSemanticBoundary();
    method public java.util.Iterator<java.util.Map.Entry<androidx.ui.semantics.SemanticsPropertyKey<?>,java.lang.Object>> iterator();
    method public <T> void set(androidx.ui.semantics.SemanticsPropertyKey<T> key, T? value);
    method public void setMergingSemanticsOfDescendants(boolean value);
    method public void setSemanticBoundary(boolean value);
    property public final boolean isEmpty;
    property public final boolean isMergingSemanticsOfDescendants;
    property public final boolean isSemanticBoundary;
  }

  public final class SemanticsConfigurationKt {
    method public static <T> T? getOrNull(androidx.ui.core.semantics.SemanticsConfiguration, androidx.ui.semantics.SemanticsPropertyKey<T> key);
  }

  public final class SemanticsHintOverrides {
    ctor public SemanticsHintOverrides(String? onTapHint, String? onLongPressHint);
    method public String? component1();
    method public String? component2();
    method public androidx.ui.core.semantics.SemanticsHintOverrides copy(String? onTapHint, String? onLongPressHint);
    method public String? getOnLongPressHint();
    method public String? getOnTapHint();
    method public boolean isNotEmpty();
    property public final boolean isNotEmpty;
  }

  public interface SemanticsModifier extends androidx.ui.core.Modifier.Element {
    method public boolean getApplyToChildLayoutNode();
    method public int getId();
    method public androidx.ui.core.semantics.SemanticsConfiguration getSemanticsConfiguration();
    property public abstract boolean applyToChildLayoutNode;
    property public abstract int id;
    property public abstract androidx.ui.core.semantics.SemanticsConfiguration semanticsConfiguration;
  }

  public final class SemanticsModifierKt {
    method public static androidx.ui.core.Modifier semantics(androidx.ui.core.Modifier, boolean applyToChildLayoutNode = false, boolean container = false, boolean mergeAllDescendants = false, kotlin.jvm.functions.Function1<? super androidx.ui.semantics.SemanticsPropertyReceiver,kotlin.Unit>? properties = null);
  }

  public final class SemanticsNode {
    method public androidx.ui.unit.PxBounds getBoundsInRoot();
    method public java.util.List<androidx.ui.core.semantics.SemanticsNode> getChildren();
    method public androidx.ui.core.LayoutNode getComponentNode();
    method public androidx.ui.core.semantics.SemanticsConfiguration getConfig();
    method public androidx.ui.unit.PxBounds getGlobalBounds();
    method public androidx.ui.unit.PxPosition getGlobalPosition();
    method public boolean getHasChildren();
    method public int getId();
    method public androidx.ui.core.semantics.SemanticsNode? getParent();
    method public androidx.ui.unit.IntPxSize getSize();
    method public androidx.ui.core.semantics.SemanticsConfiguration getUnmergedConfig();
    method public boolean isRoot();
    method public boolean isSemanticBoundary();
    method public void setComponentNode(androidx.ui.core.LayoutNode p);
    property public final androidx.ui.unit.PxBounds boundsInRoot;
    property public final java.util.List<androidx.ui.core.semantics.SemanticsNode> children;
    property public final androidx.ui.core.semantics.SemanticsConfiguration config;
    property public final androidx.ui.unit.PxBounds globalBounds;
    property public final androidx.ui.unit.PxPosition globalPosition;
    property public final boolean hasChildren;
    property public final boolean isRoot;
    property public final boolean isSemanticBoundary;
    property public final androidx.ui.core.semantics.SemanticsNode? parent;
    property public final androidx.ui.unit.IntPxSize size;
    field public static final androidx.ui.core.semantics.SemanticsNode.Companion! Companion;
  }

  public static final class SemanticsNode.Companion {
    method public int generateNewId();
  }

  public final class SemanticsNodeKt {
    method public static androidx.ui.core.semantics.SemanticsNode? findClosestParentNode(androidx.ui.core.semantics.SemanticsNode, kotlin.jvm.functions.Function1<? super androidx.ui.core.semantics.SemanticsNode,java.lang.Boolean> selector);
  }

  public final class SemanticsOwner {
    ctor public SemanticsOwner(androidx.ui.core.LayoutNode rootNode);
    method public androidx.ui.core.LayoutNode getRootNode();
    method public androidx.ui.core.semantics.SemanticsNode getRootSemanticsNode();
    property public final androidx.ui.core.semantics.SemanticsNode rootSemanticsNode;
  }

  public final class SemanticsOwnerKt {
    method public static java.util.List<androidx.ui.core.semantics.SemanticsNode> getAllSemanticsNodes(androidx.ui.core.semantics.SemanticsOwner);
  }

}

package androidx.ui.core.texttoolbar {

  public interface TextToolbar {
    method public androidx.ui.core.texttoolbar.TextToolbarStatus getStatus();
    method public void hide();
    method public void showCopyMenu(androidx.ui.geometry.Rect rect, kotlin.jvm.functions.Function0<kotlin.Unit> onDeselectRequested, kotlin.jvm.functions.Function0<kotlin.Unit> onCopyRequested);
    property public abstract androidx.ui.core.texttoolbar.TextToolbarStatus status;
  }

  public enum TextToolbarStatus {
    enum_constant public static final androidx.ui.core.texttoolbar.TextToolbarStatus Hidden;
    enum_constant public static final androidx.ui.core.texttoolbar.TextToolbarStatus Shown;
  }

}

package androidx.ui.core.texttoolbar.actionmodecallback {

  public final class TextActionModeCallbackKt {
  }

}

package androidx.ui.graphics.vector {

  public final class VectorAsset {
    method public String component1();
    method public float component2();
    method public float component3();
    method public float component4();
    method public float component5();
    method public androidx.ui.graphics.vector.VectorGroup component6();
    method public androidx.ui.graphics.vector.VectorAsset copy-rmhd70c(String name, float defaultWidth, float defaultHeight, float viewportWidth, float viewportHeight, androidx.ui.graphics.vector.VectorGroup root);
    method public float getDefaultHeight();
    method public float getDefaultWidth();
    method public String getName();
    method public androidx.ui.graphics.vector.VectorGroup getRoot();
    method public float getViewportHeight();
    method public float getViewportWidth();
  }

  public final class VectorAssetBuilder {
    method public androidx.ui.graphics.vector.VectorAssetBuilder addPath(java.util.List<? extends androidx.ui.graphics.vector.PathNode> pathData, String name = "", androidx.ui.graphics.Brush? fill = null, float fillAlpha = 1.0f, androidx.ui.graphics.Brush? stroke = null, float strokeAlpha = 1.0f, float strokeLineWidth = 0.0f, androidx.ui.graphics.StrokeCap strokeLineCap = androidx.ui.graphics.vector.VectorKt.DefaultStrokeLineCap, androidx.ui.graphics.StrokeJoin strokeLineJoin = androidx.ui.graphics.vector.VectorKt.DefaultStrokeLineJoin, float strokeLineMiter = 4.0f);
    method public androidx.ui.graphics.vector.VectorAsset build();
    method public float getDefaultHeight();
    method public float getDefaultWidth();
    method public String getName();
    method public float getViewportHeight();
    method public float getViewportWidth();
    method public androidx.ui.graphics.vector.VectorAssetBuilder popGroup();
    method public androidx.ui.graphics.vector.VectorAssetBuilder pushGroup(String name = "", float rotate = 0.0f, float pivotX = 0.0f, float pivotY = 0.0f, float scaleX = 1.0f, float scaleY = 1.0f, float translationX = 0.0f, float translationY = 0.0f, java.util.List<? extends androidx.ui.graphics.vector.PathNode> clipPathData = androidx.ui.graphics.vector.VectorKt.EmptyPath);
  }

  public final class VectorAssetBuilderKt {
    method public static androidx.ui.graphics.vector.VectorAssetBuilder group(androidx.ui.graphics.vector.VectorAssetBuilder, String name = "", float rotate = 0.0f, float pivotX = 0.0f, float pivotY = 0.0f, float scaleX = 1.0f, float scaleY = 1.0f, float translationX = 0.0f, float translationY = 0.0f, java.util.List<? extends androidx.ui.graphics.vector.PathNode> clipPathData = androidx.ui.graphics.vector.VectorKt.EmptyPath, kotlin.jvm.functions.Function1<? super androidx.ui.graphics.vector.VectorAssetBuilder,kotlin.Unit> block);
    method public static androidx.ui.graphics.vector.VectorAssetBuilder path(androidx.ui.graphics.vector.VectorAssetBuilder, String name = "", androidx.ui.graphics.Brush? fill = null, float fillAlpha = 1.0f, androidx.ui.graphics.Brush? stroke = null, float strokeAlpha = 1.0f, float strokeLineWidth = 0.0f, androidx.ui.graphics.StrokeCap strokeLineCap = androidx.ui.graphics.vector.VectorKt.DefaultStrokeLineCap, androidx.ui.graphics.StrokeJoin strokeLineJoin = androidx.ui.graphics.vector.VectorKt.DefaultStrokeLineJoin, float strokeLineMiter = 4.0f, kotlin.jvm.functions.Function1<? super androidx.ui.graphics.vector.PathBuilder,kotlin.Unit> pathBuilder);
  }

  public final class VectorAssetKt {
    method @Deprecated public static androidx.ui.core.Modifier drawVector-N7QT3do(androidx.ui.graphics.vector.VectorAsset vectorImage, long tintColor = Color.Transparent, androidx.ui.graphics.BlendMode tintBlendMode = androidx.ui.graphics.vector.VectorKt.DefaultTintBlendMode, androidx.ui.core.Alignment alignment = Alignment.Center, androidx.ui.core.ContentScale contentScale = ContentScale.Inside);
  }

  public final class VectorComposeKt {
    method public static void Group(androidx.ui.graphics.vector.VectorScope, String name = "", float rotation = 0.0f, float pivotX = 0.0f, float pivotY = 0.0f, float scaleX = 1.0f, float scaleY = 1.0f, float translationX = 0.0f, float translationY = 0.0f, java.util.List<? extends androidx.ui.graphics.vector.PathNode> clipPathData = androidx.ui.graphics.vector.VectorKt.EmptyPath, kotlin.jvm.functions.Function1<? super androidx.ui.graphics.vector.VectorScope,kotlin.Unit> children);
    method public static void Path(androidx.ui.graphics.vector.VectorScope, java.util.List<? extends androidx.ui.graphics.vector.PathNode> pathData, String name = "", androidx.ui.graphics.Brush? fill = null, float fillAlpha = 1.0f, androidx.ui.graphics.Brush? stroke = null, float strokeAlpha = 1.0f, float strokeLineWidth = 0.0f, androidx.ui.graphics.StrokeCap strokeLineCap = androidx.ui.graphics.vector.VectorKt.DefaultStrokeLineCap, androidx.ui.graphics.StrokeJoin strokeLineJoin = androidx.ui.graphics.vector.VectorKt.DefaultStrokeLineJoin, float strokeLineMiter = 4.0f);
  }

  public final class VectorGroup extends androidx.ui.graphics.vector.VectorNode implements java.lang.Iterable<androidx.ui.graphics.vector.VectorNode> kotlin.jvm.internal.markers.KMappedMarker {
    ctor public VectorGroup(String name, float rotation, float pivotX, float pivotY, float scaleX, float scaleY, float translationX, float translationY, java.util.List<? extends androidx.ui.graphics.vector.PathNode> clipPathData);
    ctor public VectorGroup();
    method public operator androidx.ui.graphics.vector.VectorNode get(int index);
    method public java.util.List<androidx.ui.graphics.vector.PathNode> getClipPathData();
    method public String getName();
    method public float getPivotX();
    method public float getPivotY();
    method public float getRotation();
    method public float getScaleX();
    method public float getScaleY();
    method public int getSize();
    method public float getTranslationX();
    method public float getTranslationY();
    method public java.util.Iterator<androidx.ui.graphics.vector.VectorNode> iterator();
    property public final int size;
  }

  public abstract sealed class VectorNode {
  }

  public final class VectorPainter extends androidx.ui.graphics.painter.Painter {
    method public long getIntrinsicSize();
    method protected void onDraw(androidx.ui.graphics.drawscope.DrawScope);
    property public long intrinsicSize;
  }

  public final class VectorPainterKt {
    method public static androidx.ui.graphics.vector.VectorPainter VectorPainter(androidx.ui.graphics.vector.VectorAsset asset);
    method public static androidx.ui.graphics.vector.VectorPainter VectorPainter-uAXuNKI(float defaultWidth, float defaultHeight, float viewportWidth = Float.NaN, float viewportHeight = Float.NaN, String name = "VectorRootGroup", kotlin.jvm.functions.Function3<? super androidx.ui.graphics.vector.VectorScope,? super java.lang.Float,? super java.lang.Float,kotlin.Unit> children);
    field public static final String RootGroupName = "VectorRootGroup";
  }

  public final class VectorPath extends androidx.ui.graphics.vector.VectorNode {
    ctor public VectorPath(String name, java.util.List<? extends androidx.ui.graphics.vector.PathNode> pathData, androidx.ui.graphics.Brush? fill, float fillAlpha, androidx.ui.graphics.Brush? stroke, float strokeAlpha, float strokeLineWidth, androidx.ui.graphics.StrokeCap strokeLineCap, androidx.ui.graphics.StrokeJoin strokeLineJoin, float strokeLineMiter);
    method public String component1();
    method public float component10();
    method public java.util.List<androidx.ui.graphics.vector.PathNode> component2();
    method public androidx.ui.graphics.Brush? component3();
    method public float component4();
    method public androidx.ui.graphics.Brush? component5();
    method public float component6();
    method public float component7();
    method public androidx.ui.graphics.StrokeCap component8();
    method public androidx.ui.graphics.StrokeJoin component9();
    method public androidx.ui.graphics.vector.VectorPath copy(String name, java.util.List<? extends androidx.ui.graphics.vector.PathNode> pathData, androidx.ui.graphics.Brush? fill, float fillAlpha, androidx.ui.graphics.Brush? stroke, float strokeAlpha, float strokeLineWidth, androidx.ui.graphics.StrokeCap strokeLineCap, androidx.ui.graphics.StrokeJoin strokeLineJoin, float strokeLineMiter);
    method public androidx.ui.graphics.Brush? getFill();
    method public float getFillAlpha();
    method public String getName();
    method public java.util.List<androidx.ui.graphics.vector.PathNode> getPathData();
    method public androidx.ui.graphics.Brush? getStroke();
    method public float getStrokeAlpha();
    method public androidx.ui.graphics.StrokeCap getStrokeLineCap();
    method public androidx.ui.graphics.StrokeJoin getStrokeLineJoin();
    method public float getStrokeLineMiter();
    method public float getStrokeLineWidth();
  }

}

package androidx.ui.graphics.vector.compat {

  public final class XmlVectorParserKt {
  }

}

package androidx.ui.input {

  public final class InputStateKt {
  }

  public final class RecordingInputConnectionKt {
  }

}

package androidx.ui.node {

  public final class PointerInteropFilterKt {
  }

  public final class PointerInteropUtilsKt {
  }

  public final class UiComposer extends androidx.compose.Composer<java.lang.Object> {
    ctor public UiComposer(android.content.Context context, Object root, androidx.compose.SlotTable slotTable, androidx.compose.Recomposer recomposer);
    method public inline <T extends android.view.View> void emit(Object key, kotlin.jvm.functions.Function1<? super android.content.Context,? extends T> ctor, kotlin.jvm.functions.Function1<? super androidx.compose.ComposerUpdater<java.lang.Object,T>,kotlin.Unit> update);
    method public inline <T extends android.view.ViewGroup> void emit(Object key, kotlin.jvm.functions.Function1<? super android.content.Context,? extends T> ctor, kotlin.jvm.functions.Function1<? super androidx.compose.ComposerUpdater<java.lang.Object,T>,kotlin.Unit> update, kotlin.jvm.functions.Function0<kotlin.Unit> children);
    method public inline <T extends androidx.ui.core.LayoutNode> void emit(Object key, kotlin.jvm.functions.Function0<? extends T> ctor, kotlin.jvm.functions.Function1<? super androidx.compose.ComposerUpdater<java.lang.Object,T>,kotlin.Unit> update);
    method public inline <T extends androidx.ui.core.LayoutNode> void emit(Object key, kotlin.jvm.functions.Function0<? extends T> ctor, kotlin.jvm.functions.Function1<? super androidx.compose.ComposerUpdater<java.lang.Object,T>,kotlin.Unit> update, kotlin.jvm.functions.Function0<kotlin.Unit> children);
    method public android.content.Context getContext();
    method public Object getRoot();
  }

  public final class UiComposerKt {
  }

  public final class ViewInteropKt {
  }

}

package androidx.ui.platform {

  public final class AndroidUriHandler implements androidx.ui.platform.UriHandler {
    ctor public AndroidUriHandler(android.content.Context context);
    method public void openUri(String uri);
  }

  public interface UriHandler {
    method public void openUri(String uri);
  }

}

package androidx.ui.res {

  public final class ColorResourcesKt {
    method public static long colorResource(@ColorRes int id);
  }

  public final class DeferredResource<T> {
    method public androidx.ui.res.Resource<T> getResource();
    property public final androidx.ui.res.Resource<T> resource;
  }

  public final class FailedResource<T> extends androidx.ui.res.Resource<T> {
    ctor public FailedResource(T? resource, Throwable? throwable);
    method public Throwable? getThrowable();
  }

  public final class FontResourcesKt {
    method public static androidx.ui.text.Typeface fontResource(androidx.ui.text.font.FontFamily fontFamily);
    method public static androidx.ui.res.DeferredResource<androidx.ui.text.Typeface> loadFontResource(androidx.ui.text.font.FontFamily fontFamily, androidx.ui.text.font.FontFamily? pendingFontFamily = null, androidx.ui.text.font.FontFamily? failedFontFamily = null);
    method public static androidx.ui.res.DeferredResource<androidx.ui.text.Typeface> loadFontResource(androidx.ui.text.font.FontFamily fontFamily, androidx.ui.text.Typeface? pendingTypeface = null, androidx.ui.text.Typeface? failedTypeface = null);
  }

  public final class ImageResourcesKt {
    method public static androidx.ui.graphics.ImageAsset imageResource(@DrawableRes int id);
    method public static androidx.ui.res.DeferredResource<androidx.ui.graphics.ImageAsset> loadImageResource(int id, androidx.ui.graphics.ImageAsset? pendingImage = null, androidx.ui.graphics.ImageAsset? failedImage = null);
  }

  public final class LoadedResource<T> extends androidx.ui.res.Resource<T> {
    ctor public LoadedResource(T! resource);
  }

  public final class PendingResource<T> extends androidx.ui.res.Resource<T> {
    ctor public PendingResource(T? resource);
  }

  public final class PrimitiveResourcesKt {
    method public static boolean booleanResource(@BoolRes int id);
    method public static float dimensionResource(@DimenRes int id);
    method public static int[] integerArrayResource(@ArrayRes int id);
    method public static int integerResource(@IntegerRes int id);
  }

  public abstract sealed class Resource<T> {
    method public final T? getResource();
  }

  public final class ResourcesKt {
  }

  public final class StringResourcesKt {
    method public static String![] stringArrayResource(@ArrayRes int id);
    method public static String stringResource(@StringRes int id);
    method public static String stringResource(@StringRes int id, java.lang.Object... formatArgs);
  }

  public final class VectorResourcesKt {
    method public static androidx.ui.res.DeferredResource<androidx.ui.graphics.vector.VectorAsset> loadVectorResource(int id, androidx.ui.graphics.vector.VectorAsset? pendingResource = null, androidx.ui.graphics.vector.VectorAsset? failedResource = null);
    method public static androidx.ui.graphics.vector.VectorAsset vectorResource(@DrawableRes int id);
  }

}

package androidx.ui.semantics {

  public final class AccessibilityAction<T extends kotlin.Function<? extends kotlin.Unit>> {
    ctor public AccessibilityAction(CharSequence? label, T action);
    method public CharSequence? component1();
    method public T component2();
    method public androidx.ui.semantics.AccessibilityAction<T> copy(CharSequence? label, T action);
    method public T getAction();
    method public CharSequence? getLabel();
  }

  public final class AccessibilityRangeInfo {
    ctor public AccessibilityRangeInfo(float current, kotlin.ranges.ClosedFloatingPointRange<java.lang.Float> range);
    method public float component1();
    method public kotlin.ranges.ClosedFloatingPointRange<java.lang.Float> component2();
    method public androidx.ui.semantics.AccessibilityRangeInfo copy(float current, kotlin.ranges.ClosedFloatingPointRange<java.lang.Float> range);
    method public float getCurrent();
    method public kotlin.ranges.ClosedFloatingPointRange<java.lang.Float> getRange();
  }

  public final class CustomAccessibilityAction {
    ctor public CustomAccessibilityAction(CharSequence label, kotlin.jvm.functions.Function0<java.lang.Boolean> action);
    method public CharSequence component1();
    method public kotlin.jvm.functions.Function0<java.lang.Boolean> component2();
    method public androidx.ui.semantics.CustomAccessibilityAction copy(CharSequence label, kotlin.jvm.functions.Function0<java.lang.Boolean> action);
    method public kotlin.jvm.functions.Function0<java.lang.Boolean> getAction();
    method public CharSequence getLabel();
  }

  public final class SemanticsActions {
    ctor public SemanticsActions();
    field public static final androidx.ui.semantics.SemanticsActions.Companion! Companion;
  }

  public static final class SemanticsActions.Companion {
    method public androidx.ui.semantics.SemanticsPropertyKey<java.util.List<androidx.ui.semantics.CustomAccessibilityAction>> getCustomActions();
    method public androidx.ui.semantics.SemanticsPropertyKey<androidx.ui.semantics.AccessibilityAction<kotlin.jvm.functions.Function0<kotlin.Unit>>> getOnClick();
    method public androidx.ui.semantics.SemanticsPropertyKey<androidx.ui.semantics.AccessibilityAction<kotlin.jvm.functions.Function2<androidx.ui.unit.Px,androidx.ui.unit.Px,kotlin.Unit>>> getScrollTo();
    property public final androidx.ui.semantics.SemanticsPropertyKey<java.util.List<androidx.ui.semantics.CustomAccessibilityAction>> CustomActions;
    property public final androidx.ui.semantics.SemanticsPropertyKey<androidx.ui.semantics.AccessibilityAction<kotlin.jvm.functions.Function0<kotlin.Unit>>> OnClick;
    property public final androidx.ui.semantics.SemanticsPropertyKey<androidx.ui.semantics.AccessibilityAction<kotlin.jvm.functions.Function2<androidx.ui.unit.Px,androidx.ui.unit.Px,kotlin.Unit>>> ScrollTo;
  }

  public final class SemanticsKt {
    method public static void Semantics(boolean container = false, boolean mergeAllDescendants = false, kotlin.jvm.functions.Function1<? super androidx.ui.semantics.SemanticsPropertyReceiver,kotlin.Unit>? properties = null, kotlin.jvm.functions.Function0<kotlin.Unit> children);
  }

  public final class SemanticsProperties {
    method public androidx.ui.semantics.SemanticsPropertyKey<java.lang.String> getAccessibilityLabel();
    method public androidx.ui.semantics.SemanticsPropertyKey<androidx.ui.semantics.AccessibilityRangeInfo> getAccessibilityRangeInfo();
    method public androidx.ui.semantics.SemanticsPropertyKey<java.lang.String> getAccessibilityValue();
    method public androidx.ui.semantics.SemanticsPropertyKey<java.lang.Boolean> getEnabled();
    method public androidx.ui.semantics.SemanticsPropertyKey<java.lang.Boolean> getHidden();
    method public androidx.ui.semantics.SemanticsPropertyKey<java.lang.Boolean> getIsPopup();
    method public androidx.ui.semantics.SemanticsPropertyKey<java.lang.String> getTestTag();
    property public final androidx.ui.semantics.SemanticsPropertyKey<java.lang.String> AccessibilityLabel;
    property public final androidx.ui.semantics.SemanticsPropertyKey<androidx.ui.semantics.AccessibilityRangeInfo> AccessibilityRangeInfo;
    property public final androidx.ui.semantics.SemanticsPropertyKey<java.lang.String> AccessibilityValue;
    property public final androidx.ui.semantics.SemanticsPropertyKey<java.lang.Boolean> Enabled;
    property public final androidx.ui.semantics.SemanticsPropertyKey<java.lang.Boolean> Hidden;
    property public final androidx.ui.semantics.SemanticsPropertyKey<java.lang.Boolean> IsPopup;
    property public final androidx.ui.semantics.SemanticsPropertyKey<java.lang.String> TestTag;
    field public static final androidx.ui.semantics.SemanticsProperties! INSTANCE;
  }

  public final class SemanticsPropertiesKt {
    method public static void ScrollTo(androidx.ui.semantics.SemanticsPropertyReceiver, String? label = null, kotlin.jvm.functions.Function2<? super androidx.ui.unit.Px,? super androidx.ui.unit.Px,kotlin.Unit> action);
    method public static String getAccessibilityLabel(androidx.ui.semantics.SemanticsPropertyReceiver);
    method public static String getAccessibilityValue(androidx.ui.semantics.SemanticsPropertyReceiver);
    method public static androidx.ui.semantics.AccessibilityRangeInfo getAccessibilityValueRange(androidx.ui.semantics.SemanticsPropertyReceiver);
    method public static java.util.List<androidx.ui.semantics.CustomAccessibilityAction> getCustomActions(androidx.ui.semantics.SemanticsPropertyReceiver);
    method public static boolean getEnabled(androidx.ui.semantics.SemanticsPropertyReceiver);
    method public static boolean getHidden(androidx.ui.semantics.SemanticsPropertyReceiver);
<<<<<<< HEAD
    method public static androidx.ui.semantics.AccessibilityAction<kotlin.jvm.functions.Function0<kotlin.Unit>> getOnClick(androidx.ui.semantics.SemanticsPropertyReceiver);
    method public static androidx.ui.semantics.AccessibilityAction<kotlin.jvm.functions.Function2<androidx.ui.unit.Px,androidx.ui.unit.Px,kotlin.Unit>> getScrollTo(androidx.ui.semantics.SemanticsPropertyReceiver);
=======
    method public static androidx.ui.semantics.AccessibilityAction<kotlin.jvm.functions.Function0<java.lang.Boolean>> getOnClick(androidx.ui.semantics.SemanticsPropertyReceiver);
    method public static boolean getPopup(androidx.ui.semantics.SemanticsPropertyReceiver);
    method public static androidx.ui.semantics.AccessibilityAction<kotlin.jvm.functions.Function2<androidx.ui.unit.Px,androidx.ui.unit.Px,java.lang.Boolean>> getScrollTo(androidx.ui.semantics.SemanticsPropertyReceiver);
>>>>>>> c4d097f4
    method public static String getTestTag(androidx.ui.semantics.SemanticsPropertyReceiver);
    method public static void onClick(androidx.ui.semantics.SemanticsPropertyReceiver, String? label = null, kotlin.jvm.functions.Function0<kotlin.Unit> action);
    method public static void setAccessibilityLabel(androidx.ui.semantics.SemanticsPropertyReceiver, String p);
    method public static void setAccessibilityValue(androidx.ui.semantics.SemanticsPropertyReceiver, String p);
    method public static void setAccessibilityValueRange(androidx.ui.semantics.SemanticsPropertyReceiver, androidx.ui.semantics.AccessibilityRangeInfo p);
    method public static void setCustomActions(androidx.ui.semantics.SemanticsPropertyReceiver, java.util.List<androidx.ui.semantics.CustomAccessibilityAction> p);
    method public static void setEnabled(androidx.ui.semantics.SemanticsPropertyReceiver, boolean p);
    method public static void setHidden(androidx.ui.semantics.SemanticsPropertyReceiver, boolean p);
<<<<<<< HEAD
    method public static void setOnClick(androidx.ui.semantics.SemanticsPropertyReceiver, androidx.ui.semantics.AccessibilityAction<kotlin.jvm.functions.Function0<kotlin.Unit>> p);
    method public static void setScrollTo(androidx.ui.semantics.SemanticsPropertyReceiver, androidx.ui.semantics.AccessibilityAction<kotlin.jvm.functions.Function2<androidx.ui.unit.Px,androidx.ui.unit.Px,kotlin.Unit>> p);
=======
    method public static void setOnClick(androidx.ui.semantics.SemanticsPropertyReceiver, androidx.ui.semantics.AccessibilityAction<kotlin.jvm.functions.Function0<java.lang.Boolean>> p);
    method public static void setPopup(androidx.ui.semantics.SemanticsPropertyReceiver, boolean p);
    method public static void setScrollTo(androidx.ui.semantics.SemanticsPropertyReceiver, androidx.ui.semantics.AccessibilityAction<kotlin.jvm.functions.Function2<androidx.ui.unit.Px,androidx.ui.unit.Px,java.lang.Boolean>> p);
>>>>>>> c4d097f4
    method public static void setTestTag(androidx.ui.semantics.SemanticsPropertyReceiver, String p);
  }

  public class SemanticsPropertyKey<T> implements kotlin.properties.ReadWriteProperty<androidx.ui.semantics.SemanticsPropertyReceiver,T> {
    ctor public SemanticsPropertyKey(String name);
    method public final String getName();
    method public final T! getValue(androidx.ui.semantics.SemanticsPropertyReceiver thisRef, kotlin.reflect.KProperty<?> property);
    method public T! merge(T? existingValue, T? newValue);
    method public final void setValue(androidx.ui.semantics.SemanticsPropertyReceiver thisRef, kotlin.reflect.KProperty<?> property, T? value);
  }

  public interface SemanticsPropertyReceiver {
    method public operator <T> void set(androidx.ui.semantics.SemanticsPropertyKey<T> key, T? value);
  }

}

package androidx.ui.temputils {

  public final class CoroutineUtilsKt {
    method public static kotlinx.coroutines.Job delay(androidx.ui.unit.Duration duration, kotlin.coroutines.CoroutineContext context, kotlin.jvm.functions.Function0<kotlin.Unit> block);
  }

}

package androidx.ui.testutils {

  public final class PointerInputTestUtilKt {
    method public static androidx.ui.core.PointerInputChange consume(androidx.ui.core.PointerInputChange, float dx = 0f, float dy = 0f, boolean downChange = false);
    method public static androidx.ui.core.PointerInputChange down(long id, androidx.ui.unit.Duration duration = Duration.Zero, float x = 0f, float y = 0f);
    method public static androidx.ui.core.PointerInputChange invokeOverAllPasses(kotlin.jvm.functions.Function3<? super java.util.List<androidx.ui.core.PointerInputChange>,? super androidx.ui.core.PointerEventPass,? super androidx.ui.unit.IntPxSize,? extends java.util.List<androidx.ui.core.PointerInputChange>>, androidx.ui.core.PointerInputChange pointerInputChanges, androidx.ui.unit.IntPxSize size = IntPxSize(Int.MAX_VALUE.ipx, Int.MAX_VALUE.ipx));
    method public static java.util.List<androidx.ui.core.PointerInputChange> invokeOverAllPasses(kotlin.jvm.functions.Function3<? super java.util.List<androidx.ui.core.PointerInputChange>,? super androidx.ui.core.PointerEventPass,? super androidx.ui.unit.IntPxSize,? extends java.util.List<androidx.ui.core.PointerInputChange>>, androidx.ui.core.PointerInputChange![] pointerInputChanges, androidx.ui.unit.IntPxSize size = IntPxSize(Int.MAX_VALUE.ipx, Int.MAX_VALUE.ipx));
    method public static void invokeOverAllPasses(kotlin.jvm.functions.Function2<? super androidx.ui.core.CustomEvent,? super androidx.ui.core.PointerEventPass,kotlin.Unit>, androidx.ui.core.CustomEvent event);
    method public static androidx.ui.core.PointerInputChange invokeOverPasses(kotlin.jvm.functions.Function3<? super java.util.List<androidx.ui.core.PointerInputChange>,? super androidx.ui.core.PointerEventPass,? super androidx.ui.unit.IntPxSize,? extends java.util.List<androidx.ui.core.PointerInputChange>>, androidx.ui.core.PointerInputChange pointerInputChange, androidx.ui.core.PointerEventPass pointerEventPass, androidx.ui.unit.IntPxSize size = IntPxSize(Int.MAX_VALUE.ipx, Int.MAX_VALUE.ipx));
    method public static java.util.List<androidx.ui.core.PointerInputChange> invokeOverPasses(kotlin.jvm.functions.Function3<? super java.util.List<androidx.ui.core.PointerInputChange>,? super androidx.ui.core.PointerEventPass,? super androidx.ui.unit.IntPxSize,? extends java.util.List<androidx.ui.core.PointerInputChange>>, androidx.ui.core.PointerInputChange![] pointerInputChanges, androidx.ui.core.PointerEventPass pointerEventPass, androidx.ui.unit.IntPxSize size = IntPxSize(Int.MAX_VALUE.ipx, Int.MAX_VALUE.ipx));
    method public static androidx.ui.core.PointerInputChange invokeOverPasses(kotlin.jvm.functions.Function3<? super java.util.List<androidx.ui.core.PointerInputChange>,? super androidx.ui.core.PointerEventPass,? super androidx.ui.unit.IntPxSize,? extends java.util.List<androidx.ui.core.PointerInputChange>>, androidx.ui.core.PointerInputChange pointerInputChange, androidx.ui.core.PointerEventPass![] pointerEventPasses, androidx.ui.unit.IntPxSize size = IntPxSize(Int.MAX_VALUE.ipx, Int.MAX_VALUE.ipx));
    method public static java.util.List<androidx.ui.core.PointerInputChange> invokeOverPasses(kotlin.jvm.functions.Function3<? super java.util.List<androidx.ui.core.PointerInputChange>,? super androidx.ui.core.PointerEventPass,? super androidx.ui.unit.IntPxSize,? extends java.util.List<androidx.ui.core.PointerInputChange>>, java.util.List<androidx.ui.core.PointerInputChange> pointerInputChanges, java.util.List<? extends androidx.ui.core.PointerEventPass> pointerEventPasses, androidx.ui.unit.IntPxSize size = IntPxSize(Int.MAX_VALUE.ipx, Int.MAX_VALUE.ipx));
    method public static void invokeOverPasses(kotlin.jvm.functions.Function2<? super androidx.ui.core.CustomEvent,? super androidx.ui.core.PointerEventPass,kotlin.Unit>, androidx.ui.core.CustomEvent event, java.util.List<? extends androidx.ui.core.PointerEventPass> pointerEventPasses);
    method public static androidx.ui.core.PointerInputChange moveBy(androidx.ui.core.PointerInputChange, androidx.ui.unit.Duration duration, float dx = 0f, float dy = 0f);
    method public static androidx.ui.core.PointerInputChange moveTo(androidx.ui.core.PointerInputChange, androidx.ui.unit.Duration duration, float x = 0f, float y = 0f);
    method public static androidx.ui.core.PointerInputChange up(androidx.ui.core.PointerInputChange, androidx.ui.unit.Duration duration);
  }

}

package androidx.ui.tooling {

  public final class InspectionModeKt {
    method public static androidx.compose.ProvidableAmbient<java.lang.Boolean> getInspectionMode();
  }

}

package androidx.ui.viewinterop {

  public final class ComposedViewKt {
    method public static void AndroidView(@LayoutRes int resId, kotlin.jvm.functions.Function1<? super android.view.View,kotlin.Unit> postInflationCallback = { _ ->  });
    method public static void AndroidView(android.view.View view);
  }

}
<|MERGE_RESOLUTION|>--- conflicted
+++ resolved
@@ -187,8 +187,6 @@
   public final class ClipKt {
     method public static androidx.ui.core.Modifier clip(androidx.ui.core.Modifier, androidx.ui.graphics.Shape shape);
     method public static androidx.ui.core.Modifier clipToBounds(androidx.ui.core.Modifier);
-    method @Deprecated public static androidx.ui.core.Modifier drawClip(androidx.ui.graphics.Shape shape);
-    method @Deprecated public static androidx.ui.core.Modifier getDrawClipToBounds();
   }
 
   public final class CombinedModifier implements androidx.ui.core.Modifier {
@@ -264,28 +262,26 @@
 
   public interface DrawLayerModifier extends androidx.ui.core.Modifier.Element {
     method @FloatRange(from=0.0, to=1.0) public default float getAlpha();
-    method public default boolean getClipToBounds();
-    method public default boolean getClipToOutline();
-    method public default androidx.ui.graphics.Shape? getOutlineShape();
+    method public default boolean getClip();
     method @FloatRange(from=0.0, to=360.0) public default float getRotationX();
     method @FloatRange(from=0.0, to=360.0) public default float getRotationY();
     method @FloatRange(from=0.0, to=360.0) public default float getRotationZ();
     method public default float getScaleX();
     method public default float getScaleY();
     method @FloatRange(from=0.0) public default float getShadowElevation();
+    method public default androidx.ui.graphics.Shape getShape();
     method public default long getTransformOrigin();
     method public default float getTranslationX();
     method public default float getTranslationY();
     property @FloatRange(from=0.0, to=1.0) public default float alpha;
-    property public default boolean clipToBounds;
-    property public default boolean clipToOutline;
-    property public default androidx.ui.graphics.Shape? outlineShape;
+    property public default boolean clip;
     property @FloatRange(from=0.0, to=360.0) public default float rotationX;
     property @FloatRange(from=0.0, to=360.0) public default float rotationY;
     property @FloatRange(from=0.0, to=360.0) public default float rotationZ;
     property public default float scaleX;
     property public default float scaleY;
     property @FloatRange(from=0.0) public default float shadowElevation;
+    property public default androidx.ui.graphics.Shape shape;
     property public default long transformOrigin;
     property public default float translationX;
     property public default float translationY;
@@ -293,8 +289,7 @@
 
   public final class DrawLayerModifierKt {
     method public static inline long TransformOrigin(float pivotFractionX, float pivotFractionY);
-    method public static androidx.ui.core.Modifier drawLayer-Z3WMmso(androidx.ui.core.Modifier, float scaleX = 1f, float scaleY = 1f, float alpha = 1f, float translationX = 0f, float translationY = 0f, float shadowElevation = 0f, float rotationX = 0f, float rotationY = 0f, float rotationZ = 0f, long transformOrigin = TransformOrigin.Center, androidx.ui.graphics.Shape? outlineShape = null, boolean clipToBounds = false, boolean clipToOutline = false);
-    method @Deprecated public static androidx.ui.core.Modifier drawLayer-ebHciuY(float scaleX = 1f, float scaleY = 1f, float alpha = 1f, float translationX = 0f, float translationY = 0f, float elevation = 0f, float rotationX = 0f, float rotationY = 0f, float rotationZ = 0f, long transformOrigin = TransformOrigin.Center, androidx.ui.graphics.Shape? outlineShape = null, boolean clipToBounds = false, boolean clipToOutline = false);
+    method public static androidx.ui.core.Modifier drawLayer-RgGWxk0(androidx.ui.core.Modifier, float scaleX = 1f, float scaleY = 1f, float alpha = 1f, float translationX = 0f, float translationY = 0f, float shadowElevation = 0f, float rotationX = 0f, float rotationY = 0f, float rotationZ = 0f, long transformOrigin = TransformOrigin.Center, androidx.ui.graphics.Shape shape = androidx.ui.graphics.RectangleShapeKt.RectangleShape, boolean clip = false);
   }
 
   public interface DrawModifier extends androidx.ui.core.Modifier.Element {
@@ -309,8 +304,7 @@
   }
 
   public final class DrawShadowKt {
-    method @Deprecated public static androidx.ui.core.Modifier drawShadow-IFvMOQI(androidx.ui.graphics.Shape shape, float elevation, boolean clipToOutline = true, @FloatRange(from=0.0, to=1.0) float opacity = 1f);
-    method public static androidx.ui.core.Modifier drawShadow-xWKVMPI(androidx.ui.core.Modifier, float elevation, androidx.ui.graphics.Shape shape = androidx.ui.graphics.RectangleShapeKt.RectangleShape, boolean clipToOutline = elevation > 0.dp, @FloatRange(from=0.0, to=1.0) float opacity = 1f);
+    method public static androidx.ui.core.Modifier drawShadow-xWKVMPI(androidx.ui.core.Modifier, float elevation, androidx.ui.graphics.Shape shape = androidx.ui.graphics.RectangleShapeKt.RectangleShape, boolean clip = elevation > 0.dp, @FloatRange(from=0.0, to=1.0) float opacity = 1f);
   }
 
   public enum DropDownAlignment {
@@ -598,7 +592,6 @@
 
   public final class OpacityKt {
     method public static androidx.ui.core.Modifier drawOpacity(androidx.ui.core.Modifier, @FloatRange(from=0.0, to=1.0) float opacity);
-    method @Deprecated public static androidx.ui.core.Modifier drawOpacity(@FloatRange(from=0.0, to=1.0) float opacity);
   }
 
   public interface OwnedLayer {
@@ -2156,7 +2149,7 @@
 
 package androidx.ui.semantics {
 
-  public final class AccessibilityAction<T extends kotlin.Function<? extends kotlin.Unit>> {
+  public final class AccessibilityAction<T extends kotlin.Function<? extends java.lang.Boolean>> {
     ctor public AccessibilityAction(CharSequence? label, T action);
     method public CharSequence? component1();
     method public T component2();
@@ -2190,11 +2183,11 @@
 
   public static final class SemanticsActions.Companion {
     method public androidx.ui.semantics.SemanticsPropertyKey<java.util.List<androidx.ui.semantics.CustomAccessibilityAction>> getCustomActions();
-    method public androidx.ui.semantics.SemanticsPropertyKey<androidx.ui.semantics.AccessibilityAction<kotlin.jvm.functions.Function0<kotlin.Unit>>> getOnClick();
-    method public androidx.ui.semantics.SemanticsPropertyKey<androidx.ui.semantics.AccessibilityAction<kotlin.jvm.functions.Function2<androidx.ui.unit.Px,androidx.ui.unit.Px,kotlin.Unit>>> getScrollTo();
+    method public androidx.ui.semantics.SemanticsPropertyKey<androidx.ui.semantics.AccessibilityAction<kotlin.jvm.functions.Function0<java.lang.Boolean>>> getOnClick();
+    method public androidx.ui.semantics.SemanticsPropertyKey<androidx.ui.semantics.AccessibilityAction<kotlin.jvm.functions.Function2<androidx.ui.unit.Px,androidx.ui.unit.Px,java.lang.Boolean>>> getScrollTo();
     property public final androidx.ui.semantics.SemanticsPropertyKey<java.util.List<androidx.ui.semantics.CustomAccessibilityAction>> CustomActions;
-    property public final androidx.ui.semantics.SemanticsPropertyKey<androidx.ui.semantics.AccessibilityAction<kotlin.jvm.functions.Function0<kotlin.Unit>>> OnClick;
-    property public final androidx.ui.semantics.SemanticsPropertyKey<androidx.ui.semantics.AccessibilityAction<kotlin.jvm.functions.Function2<androidx.ui.unit.Px,androidx.ui.unit.Px,kotlin.Unit>>> ScrollTo;
+    property public final androidx.ui.semantics.SemanticsPropertyKey<androidx.ui.semantics.AccessibilityAction<kotlin.jvm.functions.Function0<java.lang.Boolean>>> OnClick;
+    property public final androidx.ui.semantics.SemanticsPropertyKey<androidx.ui.semantics.AccessibilityAction<kotlin.jvm.functions.Function2<androidx.ui.unit.Px,androidx.ui.unit.Px,java.lang.Boolean>>> ScrollTo;
   }
 
   public final class SemanticsKt {
@@ -2220,37 +2213,27 @@
   }
 
   public final class SemanticsPropertiesKt {
-    method public static void ScrollTo(androidx.ui.semantics.SemanticsPropertyReceiver, String? label = null, kotlin.jvm.functions.Function2<? super androidx.ui.unit.Px,? super androidx.ui.unit.Px,kotlin.Unit> action);
+    method public static void ScrollTo(androidx.ui.semantics.SemanticsPropertyReceiver, String? label = null, kotlin.jvm.functions.Function2<? super androidx.ui.unit.Px,? super androidx.ui.unit.Px,java.lang.Boolean> action);
     method public static String getAccessibilityLabel(androidx.ui.semantics.SemanticsPropertyReceiver);
     method public static String getAccessibilityValue(androidx.ui.semantics.SemanticsPropertyReceiver);
     method public static androidx.ui.semantics.AccessibilityRangeInfo getAccessibilityValueRange(androidx.ui.semantics.SemanticsPropertyReceiver);
     method public static java.util.List<androidx.ui.semantics.CustomAccessibilityAction> getCustomActions(androidx.ui.semantics.SemanticsPropertyReceiver);
     method public static boolean getEnabled(androidx.ui.semantics.SemanticsPropertyReceiver);
     method public static boolean getHidden(androidx.ui.semantics.SemanticsPropertyReceiver);
-<<<<<<< HEAD
-    method public static androidx.ui.semantics.AccessibilityAction<kotlin.jvm.functions.Function0<kotlin.Unit>> getOnClick(androidx.ui.semantics.SemanticsPropertyReceiver);
-    method public static androidx.ui.semantics.AccessibilityAction<kotlin.jvm.functions.Function2<androidx.ui.unit.Px,androidx.ui.unit.Px,kotlin.Unit>> getScrollTo(androidx.ui.semantics.SemanticsPropertyReceiver);
-=======
     method public static androidx.ui.semantics.AccessibilityAction<kotlin.jvm.functions.Function0<java.lang.Boolean>> getOnClick(androidx.ui.semantics.SemanticsPropertyReceiver);
     method public static boolean getPopup(androidx.ui.semantics.SemanticsPropertyReceiver);
     method public static androidx.ui.semantics.AccessibilityAction<kotlin.jvm.functions.Function2<androidx.ui.unit.Px,androidx.ui.unit.Px,java.lang.Boolean>> getScrollTo(androidx.ui.semantics.SemanticsPropertyReceiver);
->>>>>>> c4d097f4
     method public static String getTestTag(androidx.ui.semantics.SemanticsPropertyReceiver);
-    method public static void onClick(androidx.ui.semantics.SemanticsPropertyReceiver, String? label = null, kotlin.jvm.functions.Function0<kotlin.Unit> action);
+    method public static void onClick(androidx.ui.semantics.SemanticsPropertyReceiver, String? label = null, kotlin.jvm.functions.Function0<java.lang.Boolean> action);
     method public static void setAccessibilityLabel(androidx.ui.semantics.SemanticsPropertyReceiver, String p);
     method public static void setAccessibilityValue(androidx.ui.semantics.SemanticsPropertyReceiver, String p);
     method public static void setAccessibilityValueRange(androidx.ui.semantics.SemanticsPropertyReceiver, androidx.ui.semantics.AccessibilityRangeInfo p);
     method public static void setCustomActions(androidx.ui.semantics.SemanticsPropertyReceiver, java.util.List<androidx.ui.semantics.CustomAccessibilityAction> p);
     method public static void setEnabled(androidx.ui.semantics.SemanticsPropertyReceiver, boolean p);
     method public static void setHidden(androidx.ui.semantics.SemanticsPropertyReceiver, boolean p);
-<<<<<<< HEAD
-    method public static void setOnClick(androidx.ui.semantics.SemanticsPropertyReceiver, androidx.ui.semantics.AccessibilityAction<kotlin.jvm.functions.Function0<kotlin.Unit>> p);
-    method public static void setScrollTo(androidx.ui.semantics.SemanticsPropertyReceiver, androidx.ui.semantics.AccessibilityAction<kotlin.jvm.functions.Function2<androidx.ui.unit.Px,androidx.ui.unit.Px,kotlin.Unit>> p);
-=======
     method public static void setOnClick(androidx.ui.semantics.SemanticsPropertyReceiver, androidx.ui.semantics.AccessibilityAction<kotlin.jvm.functions.Function0<java.lang.Boolean>> p);
     method public static void setPopup(androidx.ui.semantics.SemanticsPropertyReceiver, boolean p);
     method public static void setScrollTo(androidx.ui.semantics.SemanticsPropertyReceiver, androidx.ui.semantics.AccessibilityAction<kotlin.jvm.functions.Function2<androidx.ui.unit.Px,androidx.ui.unit.Px,java.lang.Boolean>> p);
->>>>>>> c4d097f4
     method public static void setTestTag(androidx.ui.semantics.SemanticsPropertyReceiver, String p);
   }
 
