--- conflicted
+++ resolved
@@ -18,6 +18,7 @@
 
 import android.content.Context
 import androidx.compose.Composable
+import androidx.compose.Composition
 import androidx.compose.CompositionReference
 import androidx.compose.FrameManager
 import androidx.compose.Recomposer
@@ -63,7 +64,7 @@
 
 private class ListState<T> {
     lateinit var recomposer: Recomposer
-    lateinit var itemCallback: @Composable() (T) -> Unit
+    lateinit var itemCallback: @Composable (T) -> Unit
     lateinit var data: List<T>
 
     var forceRecompose = false
@@ -120,6 +121,12 @@
      * Cached to avoid recreations
      */
     val onScrollDeltaConsumptionRequestedListener: (Float) -> Float = { onScroll(it) }
+
+    /**
+     * Tracks the correspondence between the child layout nodes and their compositions, so that
+     * they can be disposed later
+     */
+    private val compositionsForLayoutNodes = mutableMapOf<LayoutNode, Composition>()
 
     // TODO: really want an Int here
     private fun onScroll(distance: Float): Float {
@@ -325,7 +332,8 @@
 
             // Remove no-longer-needed items from the start of the list
             if (itemIndexOffset > firstComposedItem) {
-                rootNode.removeAt(0, (itemIndexOffset - firstComposedItem).value)
+                val count = (itemIndexOffset - firstComposedItem).value
+                removeAndDisposeChildren(fromIndex = LayoutIndex(0), count = count)
             }
             firstComposedItem = itemIndexOffset
 
@@ -338,11 +346,12 @@
             // Remove no-longer-needed items from the end of the list
             val layoutChildrenInNode = rootNode.children.size
             if (layoutChildrenInNode > numDesiredChildren) {
-                rootNode.removeAt(
+                val count = layoutChildrenInNode - numDesiredChildren
+                removeAndDisposeChildren(
                     // We've already removed the extras at the start, so the desired children
                     // start at index 0
-                    index = numDesiredChildren,
-                    count = layoutChildrenInNode - numDesiredChildren
+                    fromIndex = LayoutIndex(numDesiredChildren),
+                    count = count
                 )
             }
 
@@ -356,8 +365,6 @@
         }
     }
 
-<<<<<<< HEAD
-=======
     private fun removeAndDisposeChildren(
         fromIndex: LayoutIndex,
         count: Int
@@ -375,7 +382,6 @@
         }
     }
 
->>>>>>> c4d097f4
     fun recomposeIfAttached() {
         if (rootNode.owner != null) {
             // TODO: run this in an `onPreCommit` callback for multithreaded/deferred composition
@@ -394,6 +400,12 @@
             }
         }
         forceRecompose = false
+    }
+
+    private fun compositionFor(childNode: LayoutNode): Composition {
+        return compositionsForLayoutNodes[childNode] ?: throw IllegalStateException(
+            "No composition found for child $childNode"
+        )
     }
 
     private fun getNodeForDataIndex(dataIndex: DataIndex): LayoutNode {
@@ -481,9 +493,10 @@
             node = rootNode.children[layoutIndex.value]
         }
         // TODO(b/150390669): Review use of @Untracked
-        subcomposeInto(context!!, node, recomposer, compositionRef) @Untracked {
+        val composition = subcomposeInto(context!!, node, recomposer, compositionRef) @Untracked {
             itemCallback(data[dataIndex.value])
         }
+        compositionsForLayoutNodes[node] = composition
         return node
     }
 }
@@ -500,7 +513,7 @@
 fun <T> AdapterList(
     data: List<T>,
     modifier: Modifier = Modifier,
-    itemCallback: @Composable() (T) -> Unit
+    itemCallback: @Composable (T) -> Unit
 ) {
     val state = remember { ListState<T>() }
     state.recomposer = currentComposer.recomposer
@@ -511,15 +524,17 @@
     state.forceRecompose = true
 
     androidx.ui.core.LayoutNode(
-        modifier = currentComposer.materialize(modifier
-            .scrollable(
-                dragDirection = DragDirection.Vertical,
-                scrollableState = ScrollableState(
-                    onScrollDeltaConsumptionRequested =
-                    state.onScrollDeltaConsumptionRequestedListener
+        modifier = currentComposer.materialize(
+            modifier
+                .scrollable(
+                    dragDirection = DragDirection.Vertical,
+                    scrollableState = ScrollableState(
+                        onScrollDeltaConsumptionRequested =
+                        state.onScrollDeltaConsumptionRequestedListener
+                    )
                 )
-            )
-            .clipToBounds()),
+                .clipToBounds()
+        ),
         ref = state.rootNodeRef,
         measureBlocks = state.measureBlocks
     )
