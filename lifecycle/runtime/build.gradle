import android.support.LibraryVersions

import android.support.SupportLibraryExtension

apply plugin: android.support.FlatfootAndroidLibraryPlugin

android {
    compileSdkVersion tools.current_sdk
    buildToolsVersion tools.build_tools_version

    defaultConfig {
        minSdkVersion flatfoot.min_sdk
        targetSdkVersion tools.current_sdk

        testInstrumentationRunner "android.support.test.runner.AndroidJUnitRunner"
    }

    buildTypes.all {
        consumerProguardFiles 'proguard-rules.pro'
    }

    testOptions {
        unitTests.returnDefaultValues = true
    }
}

dependencies {
    compile project(":lifecycle:common")
    compile project(":arch:common")
    // necessary for IJ to resolve dependencies.
    compile libs.support.annotations

    testCompile libs.junit
    testCompile libs.mockito_core
<<<<<<< HEAD
=======

    androidTestImplementation libs.junit
    androidTestImplementation libs.test_runner,      { exclude module: 'support-annotations' }
>>>>>>> b6838fd2
}

createAndroidCheckstyle(project)

version = LibraryVersions.LIFECYCLES_RUNTIME.toString()
supportLibrary {
    name 'Android Lifecycle Runtime'
    publish true
    inceptionYear '2017'
    description "Android Lifecycle Runtime"
    url SupportLibraryExtension.ARCHITECTURE_URL
}<|MERGE_RESOLUTION|>--- conflicted
+++ resolved
@@ -32,12 +32,9 @@
 
     testCompile libs.junit
     testCompile libs.mockito_core
-<<<<<<< HEAD
-=======
 
     androidTestImplementation libs.junit
     androidTestImplementation libs.test_runner,      { exclude module: 'support-annotations' }
->>>>>>> b6838fd2
 }
 
 createAndroidCheckstyle(project)
