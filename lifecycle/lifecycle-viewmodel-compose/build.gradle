--- conflicted
+++ resolved
@@ -30,13 +30,8 @@
     kotlinPlugin(projectOrArtifact(":compose:compiler:compiler"))
 
     api "androidx.lifecycle:lifecycle-viewmodel-ktx:2.3.0"
-<<<<<<< HEAD
-    api(projectOrArtifact(":compose:runtime:runtime"))
-    api projectOrArtifact(":compose:ui:ui")
-=======
     api("androidx.compose.runtime:runtime:1.0.1")
     api "androidx.compose.ui:ui:1.0.1"
->>>>>>> 5d42ef8c
 
     implementation(libs.kotlinStdlib)
 
