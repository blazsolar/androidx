/*
 * Copyright 2017 The Android Open Source Project
 *
 * Licensed under the Apache License, Version 2.0 (the "License");
 * you may not use this file except in compliance with the License.
 * You may obtain a copy of the License at
 *
 *      http://www.apache.org/licenses/LICENSE-2.0
 *
 * Unless required by applicable law or agreed to in writing, software
 * distributed under the License is distributed on an "AS IS" BASIS,
 * WITHOUT WARRANTIES OR CONDITIONS OF ANY KIND, either express or implied.
 * See the License for the specific language governing permissions and
 * limitations under the License.
 */

def build_versions = [:]

<<<<<<< HEAD
build_versions.kotlin = '1.3.1-R4A-20181204'
=======
build_versions.kotlin = '1.3.0'
build_versions.lint = '26.3.0-rc01'
>>>>>>> a92497ed

rootProject.ext['build_versions'] = build_versions


def build_libs = [:]

def androidPluginVersionOverride = System.getenv("GRADLE_PLUGIN_VERSION")

if (androidPluginVersionOverride != null) {
    build_libs.gradle = 'com.android.tools.build:gradle:' + androidPluginVersionOverride
    logger.warn("USING OVERRIDDEN ANDROID GRADLE PLUGIN DEPENDENCY OF " + build_libs.gradle)
} else {
    // Keep gradle plugin version in sync with ub_supportlib-master manifest.
    build_libs.gradle = 'com.android.tools.build:gradle:3.3.0-rc01'
}

build_libs.lint = [
        core: "com.android.tools.lint:lint:${build_versions.lint}",
        api: "com.android.tools.lint:lint-api:${build_versions.lint}",
        tests: "com.android.tools.lint:lint-tests:${build_versions.lint}"
]

build_libs.error_prone_gradle = 'net.ltgt.gradle:gradle-errorprone-plugin:0.0.13'
build_libs.kotlin = [
        stdlib: "org.jetbrains.kotlin:kotlin-stdlib:${build_versions.kotlin}",
        gradle_plugin: "org.jetbrains.kotlin:kotlin-gradle-plugin:${build_versions.kotlin}"
]
build_libs.dokka_gradle = 'org.jetbrains.dokka:dokka-android-gradle-plugin:0.9.18-SNAPSHOT'

rootProject.ext['build_libs'] = build_libs<|MERGE_RESOLUTION|>--- conflicted
+++ resolved
@@ -16,12 +16,8 @@
 
 def build_versions = [:]
 
-<<<<<<< HEAD
 build_versions.kotlin = '1.3.1-R4A-20181204'
-=======
-build_versions.kotlin = '1.3.0'
 build_versions.lint = '26.3.0-rc01'
->>>>>>> a92497ed
 
 rootProject.ext['build_versions'] = build_versions
 
