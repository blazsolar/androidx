apply plugin: android.support.SupportAndroidLibraryPlugin

dependencies {
    api project(':support-core-utils')

    androidTestImplementation libs.test_runner,      { exclude module: 'support-annotations' }
    androidTestImplementation libs.espresso_core,    { exclude module: 'support-annotations' }
    androidTestImplementation libs.mockito_core,     { exclude group: 'net.bytebuddy' } // DexMaker has it"s own MockMaker
    androidTestImplementation libs.dexmaker_mockito, { exclude group: 'net.bytebuddy' } // DexMaker has it"s own MockMaker
}

android {
    defaultConfig {
        minSdkVersion 14
<<<<<<< HEAD
    }

    sourceSets {
        main.java.srcDir 'src'
        main.res.srcDirs 'res', 'res-public'
=======
>>>>>>> b6838fd2
    }
}

supportLibrary {
    name 'Android Support DynamicAnimation'
    publish true
    inceptionYear '2017'
    description "Physics-based animation in support library, where the animations are driven by physics force. You can use this Animation library to create smooth and realistic animations."
}<|MERGE_RESOLUTION|>--- conflicted
+++ resolved
@@ -12,14 +12,6 @@
 android {
     defaultConfig {
         minSdkVersion 14
-<<<<<<< HEAD
-    }
-
-    sourceSets {
-        main.java.srcDir 'src'
-        main.res.srcDirs 'res', 'res-public'
-=======
->>>>>>> b6838fd2
     }
 }
 
